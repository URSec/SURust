// Copyright 2013-2014 The Rust Project Developers. See the COPYRIGHT
// file at the top-level directory of this distribution and at
// http://rust-lang.org/COPYRIGHT.
//
// Licensed under the Apache License, Version 2.0 <LICENSE-APACHE or
// http://www.apache.org/licenses/LICENSE-2.0> or the MIT license
// <LICENSE-MIT or http://opensource.org/licenses/MIT>, at your
// option. This file may not be copied, modified, or distributed
// except according to those terms.

//! Multi-producer, single-consumer communication primitives threads
//!
//! This module provides message-based communication over channels, concretely
//! defined among three types:
//!
//! * `Sender`
//! * `SyncSender`
//! * `Receiver`
//!
//! A `Sender` or `SyncSender` is used to send data to a `Receiver`. Both
//! senders are clone-able (multi-producer) such that many threads can send
//! simultaneously to one receiver (single-consumer).
//!
//! These channels come in two flavors:
//!
//! 1. An asynchronous, infinitely buffered channel. The `channel()` function
//!    will return a `(Sender, Receiver)` tuple where all sends will be
//!    **asynchronous** (they never block). The channel conceptually has an
//!    infinite buffer.
//!
//! 2. A synchronous, bounded channel. The `sync_channel()` function will return
//!    a `(SyncSender, Receiver)` tuple where the storage for pending messages
//!    is a pre-allocated buffer of a fixed size. All sends will be
//!    **synchronous** by blocking until there is buffer space available. Note
//!    that a bound of 0 is allowed, causing the channel to become a
//!    "rendezvous" channel where each sender atomically hands off a message to
//!    a receiver.
//!
//! ## Disconnection
//!
//! The send and receive operations on channels will all return a `Result`
//! indicating whether the operation succeeded or not. An unsuccessful operation
//! is normally indicative of the other half of a channel having "hung up" by
//! being dropped in its corresponding thread.
//!
//! Once half of a channel has been deallocated, most operations can no longer
//! continue to make progress, so `Err` will be returned. Many applications will
//! continue to `unwrap()` the results returned from this module, instigating a
//! propagation of failure among threads if one unexpectedly dies.
//!
//! # Examples
//!
//! Simple usage:
//!
//! ```
//! use std::thread::Thread;
//! use std::sync::mpsc::channel;
//!
//! // Create a simple streaming channel
//! let (tx, rx) = channel();
//! Thread::spawn(move|| {
//!     tx.send(10i).unwrap();
//! });
//! assert_eq!(rx.recv().unwrap(), 10i);
//! ```
//!
//! Shared usage:
//!
//! ```
//! use std::thread::Thread;
//! use std::sync::mpsc::channel;
//!
//! // Create a shared channel that can be sent along from many threads
//! // where tx is the sending half (tx for transmission), and rx is the receiving
//! // half (rx for receiving).
//! let (tx, rx) = channel();
//! for i in range(0i, 10i) {
//!     let tx = tx.clone();
//!     Thread::spawn(move|| {
//!         tx.send(i).unwrap();
//!     });
//! }
//!
//! for _ in range(0i, 10i) {
//!     let j = rx.recv().unwrap();
//!     assert!(0 <= j && j < 10);
//! }
//! ```
//!
//! Propagating panics:
//!
//! ```
//! use std::sync::mpsc::channel;
//!
//! // The call to recv() will return an error because the channel has already
//! // hung up (or been deallocated)
//! let (tx, rx) = channel::<int>();
//! drop(tx);
//! assert!(rx.recv().is_err());
//! ```
//!
//! Synchronous channels:
//!
//! ```
//! use std::thread::Thread;
//! use std::sync::mpsc::sync_channel;
//!
//! let (tx, rx) = sync_channel::<int>(0);
//! Thread::spawn(move|| {
//!     // This will wait for the parent task to start receiving
//!     tx.send(53).unwrap();
//! });
//! rx.recv().unwrap();
//! ```
//!
//! Reading from a channel with a timeout requires to use a Timer together
//! with the channel. You can use the select! macro to select either and
//! handle the timeout case. This first example will break out of the loop
//! after 10 seconds no matter what:
//!
//! ```no_run
//! use std::sync::mpsc::channel;
//! use std::io::timer::Timer;
//! use std::time::Duration;
//!
//! let (tx, rx) = channel::<int>();
//! let mut timer = Timer::new().unwrap();
//! let timeout = timer.oneshot(Duration::seconds(10));
//!
//! loop {
//!     select! {
//!         val = rx.recv() => println!("Received {}", val.unwrap()),
//!         _ = timeout.recv() => {
//!             println!("timed out, total time was more than 10 seconds");
//!             break;
//!         }
//!     }
//! }
//! ```
//!
//! This second example is more costly since it allocates a new timer every
//! time a message is received, but it allows you to timeout after the channel
//! has been inactive for 5 seconds:
//!
//! ```no_run
//! use std::sync::mpsc::channel;
//! use std::io::timer::Timer;
//! use std::time::Duration;
//!
//! let (tx, rx) = channel::<int>();
//! let mut timer = Timer::new().unwrap();
//!
//! loop {
//!     let timeout = timer.oneshot(Duration::seconds(5));
//!
//!     select! {
//!         val = rx.recv() => println!("Received {}", val.unwrap()),
//!         _ = timeout.recv() => {
//!             println!("timed out, no message received in 5 seconds");
//!             break;
//!         }
//!     }
//! }
//! ```

#![stable(feature = "rust1", since = "1.0.0")]

// A description of how Rust's channel implementation works
//
// Channels are supposed to be the basic building block for all other
// concurrent primitives that are used in Rust. As a result, the channel type
// needs to be highly optimized, flexible, and broad enough for use everywhere.
//
// The choice of implementation of all channels is to be built on lock-free data
// structures. The channels themselves are then consequently also lock-free data
// structures. As always with lock-free code, this is a very "here be dragons"
// territory, especially because I'm unaware of any academic papers that have
// gone into great length about channels of these flavors.
//
// ## Flavors of channels
//
// From the perspective of a consumer of this library, there is only one flavor
// of channel. This channel can be used as a stream and cloned to allow multiple
// senders. Under the hood, however, there are actually three flavors of
// channels in play.
//
// * Flavor::Oneshots - these channels are highly optimized for the one-send use case.
//              They contain as few atomics as possible and involve one and
//              exactly one allocation.
// * Streams - these channels are optimized for the non-shared use case. They
//             use a different concurrent queue that is more tailored for this
//             use case. The initial allocation of this flavor of channel is not
//             optimized.
// * Shared - this is the most general form of channel that this module offers,
//            a channel with multiple senders. This type is as optimized as it
//            can be, but the previous two types mentioned are much faster for
//            their use-cases.
//
// ## Concurrent queues
//
// The basic idea of Rust's Sender/Receiver types is that send() never blocks, but
// recv() obviously blocks. This means that under the hood there must be some
// shared and concurrent queue holding all of the actual data.
//
// With two flavors of channels, two flavors of queues are also used. We have
// chosen to use queues from a well-known author that are abbreviated as SPSC
// and MPSC (single producer, single consumer and multiple producer, single
// consumer). SPSC queues are used for streams while MPSC queues are used for
// shared channels.
//
// ### SPSC optimizations
//
// The SPSC queue found online is essentially a linked list of nodes where one
// half of the nodes are the "queue of data" and the other half of nodes are a
// cache of unused nodes. The unused nodes are used such that an allocation is
// not required on every push() and a free doesn't need to happen on every
// pop().
//
// As found online, however, the cache of nodes is of an infinite size. This
// means that if a channel at one point in its life had 50k items in the queue,
// then the queue will always have the capacity for 50k items. I believed that
// this was an unnecessary limitation of the implementation, so I have altered
// the queue to optionally have a bound on the cache size.
//
// By default, streams will have an unbounded SPSC queue with a small-ish cache
// size. The hope is that the cache is still large enough to have very fast
// send() operations while not too large such that millions of channels can
// coexist at once.
//
// ### MPSC optimizations
//
// Right now the MPSC queue has not been optimized. Like the SPSC queue, it uses
// a linked list under the hood to earn its unboundedness, but I have not put
// forth much effort into having a cache of nodes similar to the SPSC queue.
//
// For now, I believe that this is "ok" because shared channels are not the most
// common type, but soon we may wish to revisit this queue choice and determine
// another candidate for backend storage of shared channels.
//
// ## Overview of the Implementation
//
// Now that there's a little background on the concurrent queues used, it's
// worth going into much more detail about the channels themselves. The basic
// pseudocode for a send/recv are:
//
//
//      send(t)                             recv()
//        queue.push(t)                       return if queue.pop()
//        if increment() == -1                deschedule {
//          wakeup()                            if decrement() > 0
//                                                cancel_deschedule()
//                                            }
//                                            queue.pop()
//
// As mentioned before, there are no locks in this implementation, only atomic
// instructions are used.
//
// ### The internal atomic counter
//
// Every channel has a shared counter with each half to keep track of the size
// of the queue. This counter is used to abort descheduling by the receiver and
// to know when to wake up on the sending side.
//
// As seen in the pseudocode, senders will increment this count and receivers
// will decrement the count. The theory behind this is that if a sender sees a
// -1 count, it will wake up the receiver, and if the receiver sees a 1+ count,
// then it doesn't need to block.
//
// The recv() method has a beginning call to pop(), and if successful, it needs
// to decrement the count. It is a crucial implementation detail that this
// decrement does *not* happen to the shared counter. If this were the case,
// then it would be possible for the counter to be very negative when there were
// no receivers waiting, in which case the senders would have to determine when
// it was actually appropriate to wake up a receiver.
//
// Instead, the "steal count" is kept track of separately (not atomically
// because it's only used by receivers), and then the decrement() call when
// descheduling will lump in all of the recent steals into one large decrement.
//
// The implication of this is that if a sender sees a -1 count, then there's
// guaranteed to be a waiter waiting!
//
// ## Native Implementation
//
// A major goal of these channels is to work seamlessly on and off the runtime.
// All of the previous race conditions have been worded in terms of
// scheduler-isms (which is obviously not available without the runtime).
//
// For now, native usage of channels (off the runtime) will fall back onto
// mutexes/cond vars for descheduling/atomic decisions. The no-contention path
// is still entirely lock-free, the "deschedule" blocks above are surrounded by
// a mutex and the "wakeup" blocks involve grabbing a mutex and signaling on a
// condition variable.
//
// ## Select
//
// Being able to support selection over channels has greatly influenced this
// design, and not only does selection need to work inside the runtime, but also
// outside the runtime.
//
// The implementation is fairly straightforward. The goal of select() is not to
// return some data, but only to return which channel can receive data without
// blocking. The implementation is essentially the entire blocking procedure
// followed by an increment as soon as its woken up. The cancellation procedure
// involves an increment and swapping out of to_wake to acquire ownership of the
// task to unblock.
//
// Sadly this current implementation requires multiple allocations, so I have
// seen the throughput of select() be much worse than it should be. I do not
// believe that there is anything fundamental that needs to change about these
// channels, however, in order to support a more efficient select().
//
// # Conclusion
//
// And now that you've seen all the races that I found and attempted to fix,
// here's the code for you to find some more!

use prelude::v1::*;

use sync::Arc;
use fmt;
use mem;
use cell::UnsafeCell;

pub use self::select::{Select, Handle};
use self::select::StartResult;
use self::select::StartResult::*;
use self::blocking::SignalToken;

mod blocking;
mod oneshot;
mod select;
mod shared;
mod stream;
mod sync;
mod mpsc_queue;
mod spsc_queue;

/// The receiving-half of Rust's channel type. This half can only be owned by
/// one task
#[stable(feature = "rust1", since = "1.0.0")]
pub struct Receiver<T> {
    inner: UnsafeCell<Flavor<T>>,
}

// The receiver port can be sent from place to place, so long as it
// is not used to receive non-sendable things.
unsafe impl<T:Send> Send for Receiver<T> { }

/// An iterator over messages on a receiver, this iterator will block
/// whenever `next` is called, waiting for a new message, and `None` will be
/// returned when the corresponding channel has hung up.
#[stable(feature = "rust1", since = "1.0.0")]
pub struct Iter<'a, T:'a> {
    rx: &'a Receiver<T>
}

/// The sending-half of Rust's asynchronous channel type. This half can only be
/// owned by one task, but it can be cloned to send to other tasks.
#[stable(feature = "rust1", since = "1.0.0")]
pub struct Sender<T> {
    inner: UnsafeCell<Flavor<T>>,
}

// The send port can be sent from place to place, so long as it
// is not used to send non-sendable things.
unsafe impl<T:Send> Send for Sender<T> { }

/// The sending-half of Rust's synchronous channel type. This half can only be
/// owned by one task, but it can be cloned to send to other tasks.
#[stable(feature = "rust1", since = "1.0.0")]
pub struct SyncSender<T> {
    inner: Arc<UnsafeCell<sync::Packet<T>>>,
}

unsafe impl<T:Send> Send for SyncSender<T> {}

impl<T> !Sync for SyncSender<T> {}

/// An error returned from the `send` function on channels.
///
/// A `send` operation can only fail if the receiving end of a channel is
/// disconnected, implying that the data could never be received. The error
/// contains the data being sent as a payload so it can be recovered.
<<<<<<< HEAD
#[derive(PartialEq, Eq, Show)]
#[stable(feature = "rust1", since = "1.0.0")]
=======
#[derive(PartialEq, Eq)]
#[stable]
>>>>>>> c80e556e
pub struct SendError<T>(pub T);

/// An error returned from the `recv` function on a `Receiver`.
///
/// The `recv` operation can only fail if the sending half of a channel is
/// disconnected, implying that no further messages will ever be received.
#[derive(PartialEq, Eq, Clone, Copy, Show)]
#[stable(feature = "rust1", since = "1.0.0")]
pub struct RecvError;

/// This enumeration is the list of the possible reasons that try_recv could not
/// return data when called.
#[derive(PartialEq, Clone, Copy, Show)]
#[stable(feature = "rust1", since = "1.0.0")]
pub enum TryRecvError {
    /// This channel is currently empty, but the sender(s) have not yet
    /// disconnected, so data may yet become available.
    #[stable(feature = "rust1", since = "1.0.0")]
    Empty,

    /// This channel's sending half has become disconnected, and there will
    /// never be any more data received on this channel
    #[stable(feature = "rust1", since = "1.0.0")]
    Disconnected,
}

/// This enumeration is the list of the possible error outcomes for the
/// `SyncSender::try_send` method.
<<<<<<< HEAD
#[derive(PartialEq, Clone, Show)]
#[stable(feature = "rust1", since = "1.0.0")]
=======
#[derive(PartialEq, Clone)]
#[stable]
>>>>>>> c80e556e
pub enum TrySendError<T> {
    /// The data could not be sent on the channel because it would require that
    /// the callee block to send the data.
    ///
    /// If this is a buffered channel, then the buffer is full at this time. If
    /// this is not a buffered channel, then there is no receiver available to
    /// acquire the data.
    #[stable(feature = "rust1", since = "1.0.0")]
    Full(T),

    /// This channel's receiving half has disconnected, so the data could not be
    /// sent. The data is returned back to the callee in this case.
    #[stable(feature = "rust1", since = "1.0.0")]
    Disconnected(T),
}

enum Flavor<T> {
    Oneshot(Arc<UnsafeCell<oneshot::Packet<T>>>),
    Stream(Arc<UnsafeCell<stream::Packet<T>>>),
    Shared(Arc<UnsafeCell<shared::Packet<T>>>),
    Sync(Arc<UnsafeCell<sync::Packet<T>>>),
}

#[doc(hidden)]
trait UnsafeFlavor<T> {
    fn inner_unsafe<'a>(&'a self) -> &'a UnsafeCell<Flavor<T>>;
    unsafe fn inner_mut<'a>(&'a self) -> &'a mut Flavor<T> {
        &mut *self.inner_unsafe().get()
    }
    unsafe fn inner<'a>(&'a self) -> &'a Flavor<T> {
        &*self.inner_unsafe().get()
    }
}
impl<T> UnsafeFlavor<T> for Sender<T> {
    fn inner_unsafe<'a>(&'a self) -> &'a UnsafeCell<Flavor<T>> {
        &self.inner
    }
}
impl<T> UnsafeFlavor<T> for Receiver<T> {
    fn inner_unsafe<'a>(&'a self) -> &'a UnsafeCell<Flavor<T>> {
        &self.inner
    }
}

/// Creates a new asynchronous channel, returning the sender/receiver halves.
///
/// All data sent on the sender will become available on the receiver, and no
/// send will block the calling task (this channel has an "infinite buffer").
///
/// # Example
///
/// ```
/// use std::sync::mpsc::channel;
/// use std::thread::Thread;
///
/// // tx is is the sending half (tx for transmission), and rx is the receiving
/// // half (rx for receiving).
/// let (tx, rx) = channel();
///
/// // Spawn off an expensive computation
/// Thread::spawn(move|| {
/// #   fn expensive_computation() {}
///     tx.send(expensive_computation()).unwrap();
/// });
///
/// // Do some useful work for awhile
///
/// // Let's see what that answer was
/// println!("{:?}", rx.recv().unwrap());
/// ```
#[stable(feature = "rust1", since = "1.0.0")]
pub fn channel<T: Send>() -> (Sender<T>, Receiver<T>) {
    let a = Arc::new(UnsafeCell::new(oneshot::Packet::new()));
    (Sender::new(Flavor::Oneshot(a.clone())), Receiver::new(Flavor::Oneshot(a)))
}

/// Creates a new synchronous, bounded channel.
///
/// Like asynchronous channels, the `Receiver` will block until a message
/// becomes available. These channels differ greatly in the semantics of the
/// sender from asynchronous channels, however.
///
/// This channel has an internal buffer on which messages will be queued. When
/// the internal buffer becomes full, future sends will *block* waiting for the
/// buffer to open up. Note that a buffer size of 0 is valid, in which case this
/// becomes  "rendezvous channel" where each send will not return until a recv
/// is paired with it.
///
/// As with asynchronous channels, all senders will panic in `send` if the
/// `Receiver` has been destroyed.
///
/// # Example
///
/// ```
/// use std::sync::mpsc::sync_channel;
/// use std::thread::Thread;
///
/// let (tx, rx) = sync_channel(1);
///
/// // this returns immediately
/// tx.send(1i).unwrap();
///
/// Thread::spawn(move|| {
///     // this will block until the previous message has been received
///     tx.send(2i).unwrap();
/// });
///
/// assert_eq!(rx.recv().unwrap(), 1i);
/// assert_eq!(rx.recv().unwrap(), 2i);
/// ```
#[stable(feature = "rust1", since = "1.0.0")]
pub fn sync_channel<T: Send>(bound: uint) -> (SyncSender<T>, Receiver<T>) {
    let a = Arc::new(UnsafeCell::new(sync::Packet::new(bound)));
    (SyncSender::new(a.clone()), Receiver::new(Flavor::Sync(a)))
}

////////////////////////////////////////////////////////////////////////////////
// Sender
////////////////////////////////////////////////////////////////////////////////

impl<T: Send> Sender<T> {
    fn new(inner: Flavor<T>) -> Sender<T> {
        Sender {
            inner: UnsafeCell::new(inner),
        }
    }

    /// Attempts to send a value on this channel, returning it back if it could
    /// not be sent.
    ///
    /// A successful send occurs when it is determined that the other end of
    /// the channel has not hung up already. An unsuccessful send would be one
    /// where the corresponding receiver has already been deallocated. Note
    /// that a return value of `Err` means that the data will never be
    /// received, but a return value of `Ok` does *not* mean that the data
    /// will be received.  It is possible for the corresponding receiver to
    /// hang up immediately after this function returns `Ok`.
    ///
    /// This method will never block the current thread.
    ///
    /// # Example
    ///
    /// ```
    /// use std::sync::mpsc::channel;
    ///
    /// let (tx, rx) = channel();
    ///
    /// // This send is always successful
    /// tx.send(1i).unwrap();
    ///
    /// // This send will fail because the receiver is gone
    /// drop(rx);
    /// assert_eq!(tx.send(1i).err().unwrap().0, 1);
    /// ```
    #[stable(feature = "rust1", since = "1.0.0")]
    pub fn send(&self, t: T) -> Result<(), SendError<T>> {
        let (new_inner, ret) = match *unsafe { self.inner() } {
            Flavor::Oneshot(ref p) => {
                unsafe {
                    let p = p.get();
                    if !(*p).sent() {
                        return (*p).send(t).map_err(SendError);
                    } else {
                        let a =
                            Arc::new(UnsafeCell::new(stream::Packet::new()));
                        let rx = Receiver::new(Flavor::Stream(a.clone()));
                        match (*p).upgrade(rx) {
                            oneshot::UpSuccess => {
                                let ret = (*a.get()).send(t);
                                (a, ret)
                            }
                            oneshot::UpDisconnected => (a, Err(t)),
                            oneshot::UpWoke(token) => {
                                // This send cannot panic because the thread is
                                // asleep (we're looking at it), so the receiver
                                // can't go away.
                                (*a.get()).send(t).ok().unwrap();
                        token.signal();
                                (a, Ok(()))
                            }
                        }
                    }
                }
            }
            Flavor::Stream(ref p) => return unsafe {
                (*p.get()).send(t).map_err(SendError)
            },
            Flavor::Shared(ref p) => return unsafe {
                (*p.get()).send(t).map_err(SendError)
            },
            Flavor::Sync(..) => unreachable!(),
        };

        unsafe {
            let tmp = Sender::new(Flavor::Stream(new_inner));
            mem::swap(self.inner_mut(), tmp.inner_mut());
        }
        ret.map_err(SendError)
    }
}

#[stable(feature = "rust1", since = "1.0.0")]
impl<T: Send> Clone for Sender<T> {
    fn clone(&self) -> Sender<T> {
        let (packet, sleeper, guard) = match *unsafe { self.inner() } {
            Flavor::Oneshot(ref p) => {
                let a = Arc::new(UnsafeCell::new(shared::Packet::new()));
                unsafe {
                    let guard = (*a.get()).postinit_lock();
                    let rx = Receiver::new(Flavor::Shared(a.clone()));
                    match (*p.get()).upgrade(rx) {
                        oneshot::UpSuccess |
                        oneshot::UpDisconnected => (a, None, guard),
                        oneshot::UpWoke(task) => (a, Some(task), guard)
                    }
                }
            }
            Flavor::Stream(ref p) => {
                let a = Arc::new(UnsafeCell::new(shared::Packet::new()));
                unsafe {
                    let guard = (*a.get()).postinit_lock();
                    let rx = Receiver::new(Flavor::Shared(a.clone()));
                    match (*p.get()).upgrade(rx) {
                        stream::UpSuccess |
                        stream::UpDisconnected => (a, None, guard),
                        stream::UpWoke(task) => (a, Some(task), guard),
                    }
                }
            }
            Flavor::Shared(ref p) => {
                unsafe { (*p.get()).clone_chan(); }
                return Sender::new(Flavor::Shared(p.clone()));
            }
            Flavor::Sync(..) => unreachable!(),
        };

        unsafe {
            (*packet.get()).inherit_blocker(sleeper, guard);

            let tmp = Sender::new(Flavor::Shared(packet.clone()));
            mem::swap(self.inner_mut(), tmp.inner_mut());
        }
        Sender::new(Flavor::Shared(packet))
    }
}

#[unsafe_destructor]
#[stable(feature = "rust1", since = "1.0.0")]
impl<T: Send> Drop for Sender<T> {
    fn drop(&mut self) {
        match *unsafe { self.inner_mut() } {
            Flavor::Oneshot(ref mut p) => unsafe { (*p.get()).drop_chan(); },
            Flavor::Stream(ref mut p) => unsafe { (*p.get()).drop_chan(); },
            Flavor::Shared(ref mut p) => unsafe { (*p.get()).drop_chan(); },
            Flavor::Sync(..) => unreachable!(),
        }
    }
}

////////////////////////////////////////////////////////////////////////////////
// SyncSender
////////////////////////////////////////////////////////////////////////////////

impl<T: Send> SyncSender<T> {
    fn new(inner: Arc<UnsafeCell<sync::Packet<T>>>) -> SyncSender<T> {
        SyncSender { inner: inner }
    }

    /// Sends a value on this synchronous channel.
    ///
    /// This function will *block* until space in the internal buffer becomes
    /// available or a receiver is available to hand off the message to.
    ///
    /// Note that a successful send does *not* guarantee that the receiver will
    /// ever see the data if there is a buffer on this channel. Items may be
    /// enqueued in the internal buffer for the receiver to receive at a later
    /// time. If the buffer size is 0, however, it can be guaranteed that the
    /// receiver has indeed received the data if this function returns success.
    ///
    /// This function will never panic, but it may return `Err` if the
    /// `Receiver` has disconnected and is no longer able to receive
    /// information.
    #[stable(feature = "rust1", since = "1.0.0")]
    pub fn send(&self, t: T) -> Result<(), SendError<T>> {
        unsafe { (*self.inner.get()).send(t).map_err(SendError) }
    }

    /// Attempts to send a value on this channel without blocking.
    ///
    /// This method differs from `send` by returning immediately if the
    /// channel's buffer is full or no receiver is waiting to acquire some
    /// data. Compared with `send`, this function has two failure cases
    /// instead of one (one for disconnection, one for a full buffer).
    ///
    /// See `SyncSender::send` for notes about guarantees of whether the
    /// receiver has received the data or not if this function is successful.
    #[stable(feature = "rust1", since = "1.0.0")]
    pub fn try_send(&self, t: T) -> Result<(), TrySendError<T>> {
        unsafe { (*self.inner.get()).try_send(t) }
    }
}

#[stable(feature = "rust1", since = "1.0.0")]
impl<T: Send> Clone for SyncSender<T> {
    fn clone(&self) -> SyncSender<T> {
        unsafe { (*self.inner.get()).clone_chan(); }
        return SyncSender::new(self.inner.clone());
    }
}

#[unsafe_destructor]
#[stable(feature = "rust1", since = "1.0.0")]
impl<T: Send> Drop for SyncSender<T> {
    fn drop(&mut self) {
        unsafe { (*self.inner.get()).drop_chan(); }
    }
}

////////////////////////////////////////////////////////////////////////////////
// Receiver
////////////////////////////////////////////////////////////////////////////////

impl<T: Send> Receiver<T> {
    fn new(inner: Flavor<T>) -> Receiver<T> {
        Receiver { inner: UnsafeCell::new(inner) }
    }

    /// Attempts to return a pending value on this receiver without blocking
    ///
    /// This method will never block the caller in order to wait for data to
    /// become available. Instead, this will always return immediately with a
    /// possible option of pending data on the channel.
    ///
    /// This is useful for a flavor of "optimistic check" before deciding to
    /// block on a receiver.
    #[stable(feature = "rust1", since = "1.0.0")]
    pub fn try_recv(&self) -> Result<T, TryRecvError> {
        loop {
            let new_port = match *unsafe { self.inner() } {
                Flavor::Oneshot(ref p) => {
                    match unsafe { (*p.get()).try_recv() } {
                        Ok(t) => return Ok(t),
                        Err(oneshot::Empty) => return Err(TryRecvError::Empty),
                        Err(oneshot::Disconnected) => {
                            return Err(TryRecvError::Disconnected)
                        }
                        Err(oneshot::Upgraded(rx)) => rx,
                    }
                }
                Flavor::Stream(ref p) => {
                    match unsafe { (*p.get()).try_recv() } {
                        Ok(t) => return Ok(t),
                        Err(stream::Empty) => return Err(TryRecvError::Empty),
                        Err(stream::Disconnected) => {
                            return Err(TryRecvError::Disconnected)
                        }
                        Err(stream::Upgraded(rx)) => rx,
                    }
                }
                Flavor::Shared(ref p) => {
                    match unsafe { (*p.get()).try_recv() } {
                        Ok(t) => return Ok(t),
                        Err(shared::Empty) => return Err(TryRecvError::Empty),
                        Err(shared::Disconnected) => {
                            return Err(TryRecvError::Disconnected)
                        }
                    }
                }
                Flavor::Sync(ref p) => {
                    match unsafe { (*p.get()).try_recv() } {
                        Ok(t) => return Ok(t),
                        Err(sync::Empty) => return Err(TryRecvError::Empty),
                        Err(sync::Disconnected) => {
                            return Err(TryRecvError::Disconnected)
                        }
                    }
                }
            };
            unsafe {
                mem::swap(self.inner_mut(),
                          new_port.inner_mut());
            }
        }
    }

    /// Attempt to wait for a value on this receiver, returning an error if the
    /// corresponding channel has hung up.
    ///
    /// This function will always block the current thread if there is no data
    /// available and it's possible for more data to be sent. Once a message is
    /// sent to the corresponding `Sender`, then this receiver will wake up and
    /// return that message.
    ///
    /// If the corresponding `Sender` has disconnected, or it disconnects while
    /// this call is blocking, this call will wake up and return `Err` to
    /// indicate that no more messages can ever be received on this channel.
    #[stable(feature = "rust1", since = "1.0.0")]
    pub fn recv(&self) -> Result<T, RecvError> {
        loop {
            let new_port = match *unsafe { self.inner() } {
                Flavor::Oneshot(ref p) => {
                    match unsafe { (*p.get()).recv() } {
                        Ok(t) => return Ok(t),
                        Err(oneshot::Empty) => return unreachable!(),
                        Err(oneshot::Disconnected) => return Err(RecvError),
                        Err(oneshot::Upgraded(rx)) => rx,
                    }
                }
                Flavor::Stream(ref p) => {
                    match unsafe { (*p.get()).recv() } {
                        Ok(t) => return Ok(t),
                        Err(stream::Empty) => return unreachable!(),
                        Err(stream::Disconnected) => return Err(RecvError),
                        Err(stream::Upgraded(rx)) => rx,
                    }
                }
                Flavor::Shared(ref p) => {
                    match unsafe { (*p.get()).recv() } {
                        Ok(t) => return Ok(t),
                        Err(shared::Empty) => return unreachable!(),
                        Err(shared::Disconnected) => return Err(RecvError),
                    }
                }
                Flavor::Sync(ref p) => return unsafe {
                    (*p.get()).recv().map_err(|()| RecvError)
                }
            };
            unsafe {
                mem::swap(self.inner_mut(), new_port.inner_mut());
            }
        }
    }

    /// Returns an iterator that will block waiting for messages, but never
    /// `panic!`. It will return `None` when the channel has hung up.
    #[stable(feature = "rust1", since = "1.0.0")]
    pub fn iter(&self) -> Iter<T> {
        Iter { rx: self }
    }
}

impl<T: Send> select::Packet for Receiver<T> {
    fn can_recv(&self) -> bool {
        loop {
            let new_port = match *unsafe { self.inner() } {
                Flavor::Oneshot(ref p) => {
                    match unsafe { (*p.get()).can_recv() } {
                        Ok(ret) => return ret,
                        Err(upgrade) => upgrade,
                    }
                }
                Flavor::Stream(ref p) => {
                    match unsafe { (*p.get()).can_recv() } {
                        Ok(ret) => return ret,
                        Err(upgrade) => upgrade,
                    }
                }
                Flavor::Shared(ref p) => {
                    return unsafe { (*p.get()).can_recv() };
                }
                Flavor::Sync(ref p) => {
                    return unsafe { (*p.get()).can_recv() };
                }
            };
            unsafe {
                mem::swap(self.inner_mut(),
                          new_port.inner_mut());
            }
        }
    }

    fn start_selection(&self, mut token: SignalToken) -> StartResult {
        loop {
            let (t, new_port) = match *unsafe { self.inner() } {
                Flavor::Oneshot(ref p) => {
                    match unsafe { (*p.get()).start_selection(token) } {
                        oneshot::SelSuccess => return Installed,
                        oneshot::SelCanceled => return Abort,
                        oneshot::SelUpgraded(t, rx) => (t, rx),
                    }
                }
                Flavor::Stream(ref p) => {
                    match unsafe { (*p.get()).start_selection(token) } {
                        stream::SelSuccess => return Installed,
                        stream::SelCanceled => return Abort,
                        stream::SelUpgraded(t, rx) => (t, rx),
                    }
                }
                Flavor::Shared(ref p) => {
                    return unsafe { (*p.get()).start_selection(token) };
                }
                Flavor::Sync(ref p) => {
                    return unsafe { (*p.get()).start_selection(token) };
                }
            };
            token = t;
            unsafe {
                mem::swap(self.inner_mut(), new_port.inner_mut());
            }
        }
    }

    fn abort_selection(&self) -> bool {
        let mut was_upgrade = false;
        loop {
            let result = match *unsafe { self.inner() } {
                Flavor::Oneshot(ref p) => unsafe { (*p.get()).abort_selection() },
                Flavor::Stream(ref p) => unsafe {
                    (*p.get()).abort_selection(was_upgrade)
                },
                Flavor::Shared(ref p) => return unsafe {
                    (*p.get()).abort_selection(was_upgrade)
                },
                Flavor::Sync(ref p) => return unsafe {
                    (*p.get()).abort_selection()
                },
            };
            let new_port = match result { Ok(b) => return b, Err(p) => p };
            was_upgrade = true;
            unsafe {
                mem::swap(self.inner_mut(),
                          new_port.inner_mut());
            }
        }
    }
}

#[stable(feature = "rust1", since = "1.0.0")]
impl<'a, T: Send> Iterator for Iter<'a, T> {
    type Item = T;

    fn next(&mut self) -> Option<T> { self.rx.recv().ok() }
}

#[unsafe_destructor]
#[stable(feature = "rust1", since = "1.0.0")]
impl<T: Send> Drop for Receiver<T> {
    fn drop(&mut self) {
        match *unsafe { self.inner_mut() } {
            Flavor::Oneshot(ref mut p) => unsafe { (*p.get()).drop_port(); },
            Flavor::Stream(ref mut p) => unsafe { (*p.get()).drop_port(); },
            Flavor::Shared(ref mut p) => unsafe { (*p.get()).drop_port(); },
            Flavor::Sync(ref mut p) => unsafe { (*p.get()).drop_port(); },
        }
    }
}

<<<<<<< HEAD
#[stable(feature = "rust1", since = "1.0.0")]
=======
#[stable]
impl<T> fmt::Debug for SendError<T> {
    fn fmt(&self, f: &mut fmt::Formatter) -> fmt::Result {
        "SendError(..)".fmt(f)
    }
}

#[stable]
>>>>>>> c80e556e
impl<T> fmt::Display for SendError<T> {
    fn fmt(&self, f: &mut fmt::Formatter) -> fmt::Result {
        "sending on a closed channel".fmt(f)
    }
}

<<<<<<< HEAD
#[stable(feature = "rust1", since = "1.0.0")]
=======
#[stable]
impl<T> fmt::Debug for TrySendError<T> {
    fn fmt(&self, f: &mut fmt::Formatter) -> fmt::Result {
        match *self {
            TrySendError::Full(..) => "Full(..)".fmt(f),
            TrySendError::Disconnected(..) => "Disconnected(..)".fmt(f),
        }
    }
}

#[stable]
>>>>>>> c80e556e
impl<T> fmt::Display for TrySendError<T> {
    fn fmt(&self, f: &mut fmt::Formatter) -> fmt::Result {
        match *self {
            TrySendError::Full(..) => {
                "sending on a full channel".fmt(f)
            }
            TrySendError::Disconnected(..) => {
                "sending on a closed channel".fmt(f)
            }
        }
    }
}

#[stable(feature = "rust1", since = "1.0.0")]
impl fmt::Display for RecvError {
    fn fmt(&self, f: &mut fmt::Formatter) -> fmt::Result {
        "receiving on a closed channel".fmt(f)
    }
}

#[stable(feature = "rust1", since = "1.0.0")]
impl fmt::Display for TryRecvError {
    fn fmt(&self, f: &mut fmt::Formatter) -> fmt::Result {
        match *self {
            TryRecvError::Empty => {
                "receiving on an empty channel".fmt(f)
            }
            TryRecvError::Disconnected => {
                "receiving on a closed channel".fmt(f)
            }
        }
    }
}

#[cfg(test)]
mod test {
    use prelude::v1::*;

    use os;
    use super::*;
    use thread::Thread;

    pub fn stress_factor() -> uint {
        match os::getenv("RUST_TEST_STRESS") {
            Some(val) => val.parse().unwrap(),
            None => 1,
        }
    }

    #[test]
    fn smoke() {
        let (tx, rx) = channel::<int>();
        tx.send(1).unwrap();
        assert_eq!(rx.recv().unwrap(), 1);
    }

    #[test]
    fn drop_full() {
        let (tx, _rx) = channel();
        tx.send(box 1i).unwrap();
    }

    #[test]
    fn drop_full_shared() {
        let (tx, _rx) = channel();
        drop(tx.clone());
        drop(tx.clone());
        tx.send(box 1i).unwrap();
    }

    #[test]
    fn smoke_shared() {
        let (tx, rx) = channel::<int>();
        tx.send(1).unwrap();
        assert_eq!(rx.recv().unwrap(), 1);
        let tx = tx.clone();
        tx.send(1).unwrap();
        assert_eq!(rx.recv().unwrap(), 1);
    }

    #[test]
    fn smoke_threads() {
        let (tx, rx) = channel::<int>();
        let _t = Thread::spawn(move|| {
            tx.send(1).unwrap();
        });
        assert_eq!(rx.recv().unwrap(), 1);
    }

    #[test]
    fn smoke_port_gone() {
        let (tx, rx) = channel::<int>();
        drop(rx);
        assert!(tx.send(1).is_err());
    }

    #[test]
    fn smoke_shared_port_gone() {
        let (tx, rx) = channel::<int>();
        drop(rx);
        assert!(tx.send(1).is_err())
    }

    #[test]
    fn smoke_shared_port_gone2() {
        let (tx, rx) = channel::<int>();
        drop(rx);
        let tx2 = tx.clone();
        drop(tx);
        assert!(tx2.send(1).is_err());
    }

    #[test]
    fn port_gone_concurrent() {
        let (tx, rx) = channel::<int>();
        let _t = Thread::spawn(move|| {
            rx.recv().unwrap();
        });
        while tx.send(1).is_ok() {}
    }

    #[test]
    fn port_gone_concurrent_shared() {
        let (tx, rx) = channel::<int>();
        let tx2 = tx.clone();
        let _t = Thread::spawn(move|| {
            rx.recv().unwrap();
        });
        while tx.send(1).is_ok() && tx2.send(1).is_ok() {}
    }

    #[test]
    fn smoke_chan_gone() {
        let (tx, rx) = channel::<int>();
        drop(tx);
        assert!(rx.recv().is_err());
    }

    #[test]
    fn smoke_chan_gone_shared() {
        let (tx, rx) = channel::<()>();
        let tx2 = tx.clone();
        drop(tx);
        drop(tx2);
        assert!(rx.recv().is_err());
    }

    #[test]
    fn chan_gone_concurrent() {
        let (tx, rx) = channel::<int>();
        let _t = Thread::spawn(move|| {
            tx.send(1).unwrap();
            tx.send(1).unwrap();
        });
        while rx.recv().is_ok() {}
    }

    #[test]
    fn stress() {
        let (tx, rx) = channel::<int>();
        let t = Thread::scoped(move|| {
            for _ in range(0u, 10000) { tx.send(1i).unwrap(); }
        });
        for _ in range(0u, 10000) {
            assert_eq!(rx.recv().unwrap(), 1);
        }
        t.join().ok().unwrap();
    }

    #[test]
    fn stress_shared() {
        static AMT: uint = 10000;
        static NTHREADS: uint = 8;
        let (tx, rx) = channel::<int>();

        let t = Thread::scoped(move|| {
            for _ in range(0, AMT * NTHREADS) {
                assert_eq!(rx.recv().unwrap(), 1);
            }
            match rx.try_recv() {
                Ok(..) => panic!(),
                _ => {}
            }
        });

        for _ in range(0, NTHREADS) {
            let tx = tx.clone();
            Thread::spawn(move|| {
                for _ in range(0, AMT) { tx.send(1).unwrap(); }
            });
        }
        drop(tx);
        t.join().ok().unwrap();
    }

    #[test]
    fn send_from_outside_runtime() {
        let (tx1, rx1) = channel::<()>();
        let (tx2, rx2) = channel::<int>();
        let t1 = Thread::scoped(move|| {
            tx1.send(()).unwrap();
            for _ in range(0i, 40) {
                assert_eq!(rx2.recv().unwrap(), 1);
            }
        });
        rx1.recv().unwrap();
        let t2 = Thread::scoped(move|| {
            for _ in range(0i, 40) {
                tx2.send(1).unwrap();
            }
        });
        t1.join().ok().unwrap();
        t2.join().ok().unwrap();
    }

    #[test]
    fn recv_from_outside_runtime() {
        let (tx, rx) = channel::<int>();
        let t = Thread::scoped(move|| {
            for _ in range(0i, 40) {
                assert_eq!(rx.recv().unwrap(), 1);
            }
        });
        for _ in range(0u, 40) {
            tx.send(1).unwrap();
        }
        t.join().ok().unwrap();
    }

    #[test]
    fn no_runtime() {
        let (tx1, rx1) = channel::<int>();
        let (tx2, rx2) = channel::<int>();
        let t1 = Thread::scoped(move|| {
            assert_eq!(rx1.recv().unwrap(), 1);
            tx2.send(2).unwrap();
        });
        let t2 = Thread::scoped(move|| {
            tx1.send(1).unwrap();
            assert_eq!(rx2.recv().unwrap(), 2);
        });
        t1.join().ok().unwrap();
        t2.join().ok().unwrap();
    }

    #[test]
    fn oneshot_single_thread_close_port_first() {
        // Simple test of closing without sending
        let (_tx, rx) = channel::<int>();
        drop(rx);
    }

    #[test]
    fn oneshot_single_thread_close_chan_first() {
        // Simple test of closing without sending
        let (tx, _rx) = channel::<int>();
        drop(tx);
    }

    #[test]
    fn oneshot_single_thread_send_port_close() {
        // Testing that the sender cleans up the payload if receiver is closed
        let (tx, rx) = channel::<Box<int>>();
        drop(rx);
        assert!(tx.send(box 0).is_err());
    }

    #[test]
    fn oneshot_single_thread_recv_chan_close() {
        // Receiving on a closed chan will panic
        let res = Thread::scoped(move|| {
            let (tx, rx) = channel::<int>();
            drop(tx);
            rx.recv().unwrap();
        }).join();
        // What is our res?
        assert!(res.is_err());
    }

    #[test]
    fn oneshot_single_thread_send_then_recv() {
        let (tx, rx) = channel::<Box<int>>();
        tx.send(box 10).unwrap();
        assert!(rx.recv().unwrap() == box 10);
    }

    #[test]
    fn oneshot_single_thread_try_send_open() {
        let (tx, rx) = channel::<int>();
        assert!(tx.send(10).is_ok());
        assert!(rx.recv().unwrap() == 10);
    }

    #[test]
    fn oneshot_single_thread_try_send_closed() {
        let (tx, rx) = channel::<int>();
        drop(rx);
        assert!(tx.send(10).is_err());
    }

    #[test]
    fn oneshot_single_thread_try_recv_open() {
        let (tx, rx) = channel::<int>();
        tx.send(10).unwrap();
        assert!(rx.recv() == Ok(10));
    }

    #[test]
    fn oneshot_single_thread_try_recv_closed() {
        let (tx, rx) = channel::<int>();
        drop(tx);
        assert!(rx.recv().is_err());
    }

    #[test]
    fn oneshot_single_thread_peek_data() {
        let (tx, rx) = channel::<int>();
        assert_eq!(rx.try_recv(), Err(TryRecvError::Empty));
        tx.send(10).unwrap();
        assert_eq!(rx.try_recv(), Ok(10));
    }

    #[test]
    fn oneshot_single_thread_peek_close() {
        let (tx, rx) = channel::<int>();
        drop(tx);
        assert_eq!(rx.try_recv(), Err(TryRecvError::Disconnected));
        assert_eq!(rx.try_recv(), Err(TryRecvError::Disconnected));
    }

    #[test]
    fn oneshot_single_thread_peek_open() {
        let (_tx, rx) = channel::<int>();
        assert_eq!(rx.try_recv(), Err(TryRecvError::Empty));
    }

    #[test]
    fn oneshot_multi_task_recv_then_send() {
        let (tx, rx) = channel::<Box<int>>();
        let _t = Thread::spawn(move|| {
            assert!(rx.recv().unwrap() == box 10);
        });

        tx.send(box 10).unwrap();
    }

    #[test]
    fn oneshot_multi_task_recv_then_close() {
        let (tx, rx) = channel::<Box<int>>();
        let _t = Thread::spawn(move|| {
            drop(tx);
        });
        let res = Thread::scoped(move|| {
            assert!(rx.recv().unwrap() == box 10);
        }).join();
        assert!(res.is_err());
    }

    #[test]
    fn oneshot_multi_thread_close_stress() {
        for _ in range(0, stress_factor()) {
            let (tx, rx) = channel::<int>();
            let _t = Thread::spawn(move|| {
                drop(rx);
            });
            drop(tx);
        }
    }

    #[test]
    fn oneshot_multi_thread_send_close_stress() {
        for _ in range(0, stress_factor()) {
            let (tx, rx) = channel::<int>();
            let _t = Thread::spawn(move|| {
                drop(rx);
            });
            let _ = Thread::scoped(move|| {
                tx.send(1).unwrap();
            }).join();
        }
    }

    #[test]
    fn oneshot_multi_thread_recv_close_stress() {
        for _ in range(0, stress_factor()) {
            let (tx, rx) = channel::<int>();
            Thread::spawn(move|| {
                let res = Thread::scoped(move|| {
                    rx.recv().unwrap();
                }).join();
                assert!(res.is_err());
            });
            let _t = Thread::spawn(move|| {
                Thread::spawn(move|| {
                    drop(tx);
                });
            });
        }
    }

    #[test]
    fn oneshot_multi_thread_send_recv_stress() {
        for _ in range(0, stress_factor()) {
            let (tx, rx) = channel();
            let _t = Thread::spawn(move|| {
                tx.send(box 10i).unwrap();
            });
            assert!(rx.recv().unwrap() == box 10i);
        }
    }

    #[test]
    fn stream_send_recv_stress() {
        for _ in range(0, stress_factor()) {
            let (tx, rx) = channel();

            send(tx, 0);
            recv(rx, 0);

            fn send(tx: Sender<Box<int>>, i: int) {
                if i == 10 { return }

                Thread::spawn(move|| {
                    tx.send(box i).unwrap();
                    send(tx, i + 1);
                });
            }

            fn recv(rx: Receiver<Box<int>>, i: int) {
                if i == 10 { return }

                Thread::spawn(move|| {
                    assert!(rx.recv().unwrap() == box i);
                    recv(rx, i + 1);
                });
            }
        }
    }

    #[test]
    fn recv_a_lot() {
        // Regression test that we don't run out of stack in scheduler context
        let (tx, rx) = channel();
        for _ in range(0i, 10000) { tx.send(()).unwrap(); }
        for _ in range(0i, 10000) { rx.recv().unwrap(); }
    }

    #[test]
    fn shared_chan_stress() {
        let (tx, rx) = channel();
        let total = stress_factor() + 100;
        for _ in range(0, total) {
            let tx = tx.clone();
            Thread::spawn(move|| {
                tx.send(()).unwrap();
            });
        }

        for _ in range(0, total) {
            rx.recv().unwrap();
        }
    }

    #[test]
    fn test_nested_recv_iter() {
        let (tx, rx) = channel::<int>();
        let (total_tx, total_rx) = channel::<int>();

        let _t = Thread::spawn(move|| {
            let mut acc = 0;
            for x in rx.iter() {
                acc += x;
            }
            total_tx.send(acc).unwrap();
        });

        tx.send(3).unwrap();
        tx.send(1).unwrap();
        tx.send(2).unwrap();
        drop(tx);
        assert_eq!(total_rx.recv().unwrap(), 6);
    }

    #[test]
    fn test_recv_iter_break() {
        let (tx, rx) = channel::<int>();
        let (count_tx, count_rx) = channel();

        let _t = Thread::spawn(move|| {
            let mut count = 0;
            for x in rx.iter() {
                if count >= 3 {
                    break;
                } else {
                    count += x;
                }
            }
            count_tx.send(count).unwrap();
        });

        tx.send(2).unwrap();
        tx.send(2).unwrap();
        tx.send(2).unwrap();
        let _ = tx.send(2);
        drop(tx);
        assert_eq!(count_rx.recv().unwrap(), 4);
    }

    #[test]
    fn try_recv_states() {
        let (tx1, rx1) = channel::<int>();
        let (tx2, rx2) = channel::<()>();
        let (tx3, rx3) = channel::<()>();
        let _t = Thread::spawn(move|| {
            rx2.recv().unwrap();
            tx1.send(1).unwrap();
            tx3.send(()).unwrap();
            rx2.recv().unwrap();
            drop(tx1);
            tx3.send(()).unwrap();
        });

        assert_eq!(rx1.try_recv(), Err(TryRecvError::Empty));
        tx2.send(()).unwrap();
        rx3.recv().unwrap();
        assert_eq!(rx1.try_recv(), Ok(1));
        assert_eq!(rx1.try_recv(), Err(TryRecvError::Empty));
        tx2.send(()).unwrap();
        rx3.recv().unwrap();
        assert_eq!(rx1.try_recv(), Err(TryRecvError::Disconnected));
    }

    // This bug used to end up in a livelock inside of the Receiver destructor
    // because the internal state of the Shared packet was corrupted
    #[test]
    fn destroy_upgraded_shared_port_when_sender_still_active() {
        let (tx, rx) = channel();
        let (tx2, rx2) = channel();
        let _t = Thread::spawn(move|| {
            rx.recv().unwrap(); // wait on a oneshot
            drop(rx);  // destroy a shared
            tx2.send(()).unwrap();
        });
        // make sure the other task has gone to sleep
        for _ in range(0u, 5000) { Thread::yield_now(); }

        // upgrade to a shared chan and send a message
        let t = tx.clone();
        drop(tx);
        t.send(()).unwrap();

        // wait for the child task to exit before we exit
        rx2.recv().unwrap();
    }
}

#[cfg(test)]
mod sync_tests {
    use prelude::v1::*;

    use os;
    use thread::Thread;
    use super::*;

    pub fn stress_factor() -> uint {
        match os::getenv("RUST_TEST_STRESS") {
            Some(val) => val.parse().unwrap(),
            None => 1,
        }
    }

    #[test]
    fn smoke() {
        let (tx, rx) = sync_channel::<int>(1);
        tx.send(1).unwrap();
        assert_eq!(rx.recv().unwrap(), 1);
    }

    #[test]
    fn drop_full() {
        let (tx, _rx) = sync_channel(1);
        tx.send(box 1i).unwrap();
    }

    #[test]
    fn smoke_shared() {
        let (tx, rx) = sync_channel::<int>(1);
        tx.send(1).unwrap();
        assert_eq!(rx.recv().unwrap(), 1);
        let tx = tx.clone();
        tx.send(1).unwrap();
        assert_eq!(rx.recv().unwrap(), 1);
    }

    #[test]
    fn smoke_threads() {
        let (tx, rx) = sync_channel::<int>(0);
        let _t = Thread::spawn(move|| {
            tx.send(1).unwrap();
        });
        assert_eq!(rx.recv().unwrap(), 1);
    }

    #[test]
    fn smoke_port_gone() {
        let (tx, rx) = sync_channel::<int>(0);
        drop(rx);
        assert!(tx.send(1).is_err());
    }

    #[test]
    fn smoke_shared_port_gone2() {
        let (tx, rx) = sync_channel::<int>(0);
        drop(rx);
        let tx2 = tx.clone();
        drop(tx);
        assert!(tx2.send(1).is_err());
    }

    #[test]
    fn port_gone_concurrent() {
        let (tx, rx) = sync_channel::<int>(0);
        let _t = Thread::spawn(move|| {
            rx.recv().unwrap();
        });
        while tx.send(1).is_ok() {}
    }

    #[test]
    fn port_gone_concurrent_shared() {
        let (tx, rx) = sync_channel::<int>(0);
        let tx2 = tx.clone();
        let _t = Thread::spawn(move|| {
            rx.recv().unwrap();
        });
        while tx.send(1).is_ok() && tx2.send(1).is_ok() {}
    }

    #[test]
    fn smoke_chan_gone() {
        let (tx, rx) = sync_channel::<int>(0);
        drop(tx);
        assert!(rx.recv().is_err());
    }

    #[test]
    fn smoke_chan_gone_shared() {
        let (tx, rx) = sync_channel::<()>(0);
        let tx2 = tx.clone();
        drop(tx);
        drop(tx2);
        assert!(rx.recv().is_err());
    }

    #[test]
    fn chan_gone_concurrent() {
        let (tx, rx) = sync_channel::<int>(0);
        Thread::spawn(move|| {
            tx.send(1).unwrap();
            tx.send(1).unwrap();
        });
        while rx.recv().is_ok() {}
    }

    #[test]
    fn stress() {
        let (tx, rx) = sync_channel::<int>(0);
        Thread::spawn(move|| {
            for _ in range(0u, 10000) { tx.send(1).unwrap(); }
        });
        for _ in range(0u, 10000) {
            assert_eq!(rx.recv().unwrap(), 1);
        }
    }

    #[test]
    fn stress_shared() {
        static AMT: uint = 1000;
        static NTHREADS: uint = 8;
        let (tx, rx) = sync_channel::<int>(0);
        let (dtx, drx) = sync_channel::<()>(0);

        Thread::spawn(move|| {
            for _ in range(0, AMT * NTHREADS) {
                assert_eq!(rx.recv().unwrap(), 1);
            }
            match rx.try_recv() {
                Ok(..) => panic!(),
                _ => {}
            }
            dtx.send(()).unwrap();
        });

        for _ in range(0, NTHREADS) {
            let tx = tx.clone();
            Thread::spawn(move|| {
                for _ in range(0, AMT) { tx.send(1).unwrap(); }
            });
        }
        drop(tx);
        drx.recv().unwrap();
    }

    #[test]
    fn oneshot_single_thread_close_port_first() {
        // Simple test of closing without sending
        let (_tx, rx) = sync_channel::<int>(0);
        drop(rx);
    }

    #[test]
    fn oneshot_single_thread_close_chan_first() {
        // Simple test of closing without sending
        let (tx, _rx) = sync_channel::<int>(0);
        drop(tx);
    }

    #[test]
    fn oneshot_single_thread_send_port_close() {
        // Testing that the sender cleans up the payload if receiver is closed
        let (tx, rx) = sync_channel::<Box<int>>(0);
        drop(rx);
        assert!(tx.send(box 0).is_err());
    }

    #[test]
    fn oneshot_single_thread_recv_chan_close() {
        // Receiving on a closed chan will panic
        let res = Thread::scoped(move|| {
            let (tx, rx) = sync_channel::<int>(0);
            drop(tx);
            rx.recv().unwrap();
        }).join();
        // What is our res?
        assert!(res.is_err());
    }

    #[test]
    fn oneshot_single_thread_send_then_recv() {
        let (tx, rx) = sync_channel::<Box<int>>(1);
        tx.send(box 10).unwrap();
        assert!(rx.recv().unwrap() == box 10);
    }

    #[test]
    fn oneshot_single_thread_try_send_open() {
        let (tx, rx) = sync_channel::<int>(1);
        assert_eq!(tx.try_send(10), Ok(()));
        assert!(rx.recv().unwrap() == 10);
    }

    #[test]
    fn oneshot_single_thread_try_send_closed() {
        let (tx, rx) = sync_channel::<int>(0);
        drop(rx);
        assert_eq!(tx.try_send(10), Err(TrySendError::Disconnected(10)));
    }

    #[test]
    fn oneshot_single_thread_try_send_closed2() {
        let (tx, _rx) = sync_channel::<int>(0);
        assert_eq!(tx.try_send(10), Err(TrySendError::Full(10)));
    }

    #[test]
    fn oneshot_single_thread_try_recv_open() {
        let (tx, rx) = sync_channel::<int>(1);
        tx.send(10).unwrap();
        assert!(rx.recv() == Ok(10));
    }

    #[test]
    fn oneshot_single_thread_try_recv_closed() {
        let (tx, rx) = sync_channel::<int>(0);
        drop(tx);
        assert!(rx.recv().is_err());
    }

    #[test]
    fn oneshot_single_thread_peek_data() {
        let (tx, rx) = sync_channel::<int>(1);
        assert_eq!(rx.try_recv(), Err(TryRecvError::Empty));
        tx.send(10).unwrap();
        assert_eq!(rx.try_recv(), Ok(10));
    }

    #[test]
    fn oneshot_single_thread_peek_close() {
        let (tx, rx) = sync_channel::<int>(0);
        drop(tx);
        assert_eq!(rx.try_recv(), Err(TryRecvError::Disconnected));
        assert_eq!(rx.try_recv(), Err(TryRecvError::Disconnected));
    }

    #[test]
    fn oneshot_single_thread_peek_open() {
        let (_tx, rx) = sync_channel::<int>(0);
        assert_eq!(rx.try_recv(), Err(TryRecvError::Empty));
    }

    #[test]
    fn oneshot_multi_task_recv_then_send() {
        let (tx, rx) = sync_channel::<Box<int>>(0);
        let _t = Thread::spawn(move|| {
            assert!(rx.recv().unwrap() == box 10);
        });

        tx.send(box 10).unwrap();
    }

    #[test]
    fn oneshot_multi_task_recv_then_close() {
        let (tx, rx) = sync_channel::<Box<int>>(0);
        let _t = Thread::spawn(move|| {
            drop(tx);
        });
        let res = Thread::scoped(move|| {
            assert!(rx.recv().unwrap() == box 10);
        }).join();
        assert!(res.is_err());
    }

    #[test]
    fn oneshot_multi_thread_close_stress() {
        for _ in range(0, stress_factor()) {
            let (tx, rx) = sync_channel::<int>(0);
            let _t = Thread::spawn(move|| {
                drop(rx);
            });
            drop(tx);
        }
    }

    #[test]
    fn oneshot_multi_thread_send_close_stress() {
        for _ in range(0, stress_factor()) {
            let (tx, rx) = sync_channel::<int>(0);
            let _t = Thread::spawn(move|| {
                drop(rx);
            });
            let _ = Thread::scoped(move || {
                tx.send(1).unwrap();
            }).join();
        }
    }

    #[test]
    fn oneshot_multi_thread_recv_close_stress() {
        for _ in range(0, stress_factor()) {
            let (tx, rx) = sync_channel::<int>(0);
            let _t = Thread::spawn(move|| {
                let res = Thread::scoped(move|| {
                    rx.recv().unwrap();
                }).join();
                assert!(res.is_err());
            });
            let _t = Thread::spawn(move|| {
                Thread::spawn(move|| {
                    drop(tx);
                });
            });
        }
    }

    #[test]
    fn oneshot_multi_thread_send_recv_stress() {
        for _ in range(0, stress_factor()) {
            let (tx, rx) = sync_channel::<Box<int>>(0);
            let _t = Thread::spawn(move|| {
                tx.send(box 10i).unwrap();
            });
            assert!(rx.recv().unwrap() == box 10i);
        }
    }

    #[test]
    fn stream_send_recv_stress() {
        for _ in range(0, stress_factor()) {
            let (tx, rx) = sync_channel::<Box<int>>(0);

            send(tx, 0);
            recv(rx, 0);

            fn send(tx: SyncSender<Box<int>>, i: int) {
                if i == 10 { return }

                Thread::spawn(move|| {
                    tx.send(box i).unwrap();
                    send(tx, i + 1);
                });
            }

            fn recv(rx: Receiver<Box<int>>, i: int) {
                if i == 10 { return }

                Thread::spawn(move|| {
                    assert!(rx.recv().unwrap() == box i);
                    recv(rx, i + 1);
                });
            }
        }
    }

    #[test]
    fn recv_a_lot() {
        // Regression test that we don't run out of stack in scheduler context
        let (tx, rx) = sync_channel(10000);
        for _ in range(0u, 10000) { tx.send(()).unwrap(); }
        for _ in range(0u, 10000) { rx.recv().unwrap(); }
    }

    #[test]
    fn shared_chan_stress() {
        let (tx, rx) = sync_channel(0);
        let total = stress_factor() + 100;
        for _ in range(0, total) {
            let tx = tx.clone();
            Thread::spawn(move|| {
                tx.send(()).unwrap();
            });
        }

        for _ in range(0, total) {
            rx.recv().unwrap();
        }
    }

    #[test]
    fn test_nested_recv_iter() {
        let (tx, rx) = sync_channel::<int>(0);
        let (total_tx, total_rx) = sync_channel::<int>(0);

        let _t = Thread::spawn(move|| {
            let mut acc = 0;
            for x in rx.iter() {
                acc += x;
            }
            total_tx.send(acc).unwrap();
        });

        tx.send(3).unwrap();
        tx.send(1).unwrap();
        tx.send(2).unwrap();
        drop(tx);
        assert_eq!(total_rx.recv().unwrap(), 6);
    }

    #[test]
    fn test_recv_iter_break() {
        let (tx, rx) = sync_channel::<int>(0);
        let (count_tx, count_rx) = sync_channel(0);

        let _t = Thread::spawn(move|| {
            let mut count = 0;
            for x in rx.iter() {
                if count >= 3 {
                    break;
                } else {
                    count += x;
                }
            }
            count_tx.send(count).unwrap();
        });

        tx.send(2).unwrap();
        tx.send(2).unwrap();
        tx.send(2).unwrap();
        let _ = tx.try_send(2);
        drop(tx);
        assert_eq!(count_rx.recv().unwrap(), 4);
    }

    #[test]
    fn try_recv_states() {
        let (tx1, rx1) = sync_channel::<int>(1);
        let (tx2, rx2) = sync_channel::<()>(1);
        let (tx3, rx3) = sync_channel::<()>(1);
        let _t = Thread::spawn(move|| {
            rx2.recv().unwrap();
            tx1.send(1).unwrap();
            tx3.send(()).unwrap();
            rx2.recv().unwrap();
            drop(tx1);
            tx3.send(()).unwrap();
        });

        assert_eq!(rx1.try_recv(), Err(TryRecvError::Empty));
        tx2.send(()).unwrap();
        rx3.recv().unwrap();
        assert_eq!(rx1.try_recv(), Ok(1));
        assert_eq!(rx1.try_recv(), Err(TryRecvError::Empty));
        tx2.send(()).unwrap();
        rx3.recv().unwrap();
        assert_eq!(rx1.try_recv(), Err(TryRecvError::Disconnected));
    }

    // This bug used to end up in a livelock inside of the Receiver destructor
    // because the internal state of the Shared packet was corrupted
    #[test]
    fn destroy_upgraded_shared_port_when_sender_still_active() {
        let (tx, rx) = sync_channel::<()>(0);
        let (tx2, rx2) = sync_channel::<()>(0);
        let _t = Thread::spawn(move|| {
            rx.recv().unwrap(); // wait on a oneshot
            drop(rx);  // destroy a shared
            tx2.send(()).unwrap();
        });
        // make sure the other task has gone to sleep
        for _ in range(0u, 5000) { Thread::yield_now(); }

        // upgrade to a shared chan and send a message
        let t = tx.clone();
        drop(tx);
        t.send(()).unwrap();

        // wait for the child task to exit before we exit
        rx2.recv().unwrap();
    }

    #[test]
    fn send1() {
        let (tx, rx) = sync_channel::<int>(0);
        let _t = Thread::spawn(move|| { rx.recv().unwrap(); });
        assert_eq!(tx.send(1), Ok(()));
    }

    #[test]
    fn send2() {
        let (tx, rx) = sync_channel::<int>(0);
        let _t = Thread::spawn(move|| { drop(rx); });
        assert!(tx.send(1).is_err());
    }

    #[test]
    fn send3() {
        let (tx, rx) = sync_channel::<int>(1);
        assert_eq!(tx.send(1), Ok(()));
        let _t =Thread::spawn(move|| { drop(rx); });
        assert!(tx.send(1).is_err());
    }

    #[test]
    fn send4() {
        let (tx, rx) = sync_channel::<int>(0);
        let tx2 = tx.clone();
        let (done, donerx) = channel();
        let done2 = done.clone();
        let _t = Thread::spawn(move|| {
            assert!(tx.send(1).is_err());
            done.send(()).unwrap();
        });
        let _t = Thread::spawn(move|| {
            assert!(tx2.send(2).is_err());
            done2.send(()).unwrap();
        });
        drop(rx);
        donerx.recv().unwrap();
        donerx.recv().unwrap();
    }

    #[test]
    fn try_send1() {
        let (tx, _rx) = sync_channel::<int>(0);
        assert_eq!(tx.try_send(1), Err(TrySendError::Full(1)));
    }

    #[test]
    fn try_send2() {
        let (tx, _rx) = sync_channel::<int>(1);
        assert_eq!(tx.try_send(1), Ok(()));
        assert_eq!(tx.try_send(1), Err(TrySendError::Full(1)));
    }

    #[test]
    fn try_send3() {
        let (tx, rx) = sync_channel::<int>(1);
        assert_eq!(tx.try_send(1), Ok(()));
        drop(rx);
        assert_eq!(tx.try_send(1), Err(TrySendError::Disconnected(1)));
    }

    #[test]
    fn issue_15761() {
        fn repro() {
            let (tx1, rx1) = sync_channel::<()>(3);
            let (tx2, rx2) = sync_channel::<()>(3);

            let _t = Thread::spawn(move|| {
                rx1.recv().unwrap();
                tx2.try_send(()).unwrap();
            });

            tx1.try_send(()).unwrap();
            rx2.recv().unwrap();
        }

        for _ in range(0u, 100) {
            repro()
        }
    }
}<|MERGE_RESOLUTION|>--- conflicted
+++ resolved
@@ -382,13 +382,8 @@
 /// A `send` operation can only fail if the receiving end of a channel is
 /// disconnected, implying that the data could never be received. The error
 /// contains the data being sent as a payload so it can be recovered.
-<<<<<<< HEAD
-#[derive(PartialEq, Eq, Show)]
-#[stable(feature = "rust1", since = "1.0.0")]
-=======
 #[derive(PartialEq, Eq)]
-#[stable]
->>>>>>> c80e556e
+#[stable(feature = "rust1", since = "1.0.0")]
 pub struct SendError<T>(pub T);
 
 /// An error returned from the `recv` function on a `Receiver`.
@@ -417,13 +412,8 @@
 
 /// This enumeration is the list of the possible error outcomes for the
 /// `SyncSender::try_send` method.
-<<<<<<< HEAD
-#[derive(PartialEq, Clone, Show)]
-#[stable(feature = "rust1", since = "1.0.0")]
-=======
 #[derive(PartialEq, Clone)]
-#[stable]
->>>>>>> c80e556e
+#[stable(feature = "rust1", since = "1.0.0")]
 pub enum TrySendError<T> {
     /// The data could not be sent on the channel because it would require that
     /// the callee block to send the data.
@@ -971,28 +961,21 @@
     }
 }
 
-<<<<<<< HEAD
-#[stable(feature = "rust1", since = "1.0.0")]
-=======
-#[stable]
+#[stable(feature = "rust1", since = "1.0.0")]
 impl<T> fmt::Debug for SendError<T> {
     fn fmt(&self, f: &mut fmt::Formatter) -> fmt::Result {
         "SendError(..)".fmt(f)
     }
 }
 
-#[stable]
->>>>>>> c80e556e
+#[stable(feature = "rust1", since = "1.0.0")]
 impl<T> fmt::Display for SendError<T> {
     fn fmt(&self, f: &mut fmt::Formatter) -> fmt::Result {
         "sending on a closed channel".fmt(f)
     }
 }
 
-<<<<<<< HEAD
-#[stable(feature = "rust1", since = "1.0.0")]
-=======
-#[stable]
+#[stable(feature = "rust1", since = "1.0.0")]
 impl<T> fmt::Debug for TrySendError<T> {
     fn fmt(&self, f: &mut fmt::Formatter) -> fmt::Result {
         match *self {
@@ -1002,8 +985,7 @@
     }
 }
 
-#[stable]
->>>>>>> c80e556e
+#[stable(feature = "rust1", since = "1.0.0")]
 impl<T> fmt::Display for TrySendError<T> {
     fn fmt(&self, f: &mut fmt::Formatter) -> fmt::Result {
         match *self {
