#!/bin/bash
# Set the SKIP_JOB environment variable if this job is supposed to only run
# when submodules are updated and they were not. The following time consuming
# tasks will be skipped when the environment variable is present.

set -euo pipefail
IFS=$'\n\t'

source "$(cd "$(dirname "$0")" && pwd)/../shared.sh"

if [[ -n "${CI_ONLY_WHEN_SUBMODULES_CHANGED-}" ]]; then
    git fetch "https://github.com/$GITHUB_REPOSITORY" "$GITHUB_BASE_REF"
    BASE_COMMIT="$(git merge-base FETCH_HEAD HEAD)"

    echo "Searching for toolstate changes between $BASE_COMMIT and $(git rev-parse HEAD)"

    if git diff "$BASE_COMMIT" | grep --quiet "^index .* 160000"; then
        # Submodules pseudo-files inside git have the 160000 permissions, so when
        # those files are present in the diff a submodule was updated.
        echo "Submodules were updated"
    elif ! (git diff --quiet "$BASE_COMMIT" -- \
<<<<<<< HEAD
             src/tools/clippy src/tools/rustfmt src/tools/miri); then
=======
             src/tools/clippy src/tools/rustfmt src/tools/miri \
             library/std/src/sys); then
>>>>>>> b1ab3b73
        # There is not an easy blanket search for subtrees. For now, manually list
        # the subtrees.
        echo "Tool subtrees were updated"
    elif ! (git diff --quiet "$BASE_COMMIT" -- \
             src/test/rustdoc-gui \
             src/librustdoc \
             src/ci/docker/host-x86_64/x86_64-gnu-tools/Dockerfile \
             src/ci/docker/host-x86_64/x86_64-gnu-tools/browser-ui-test.version \
             src/tools/rustdoc-gui); then
        # There was a change in either rustdoc or in its GUI tests.
        echo "Rustdoc was updated"
    else
        echo "Not executing this job since no submodules nor subtrees were updated"
        ciCommandSetEnv SKIP_JOB 1
        exit 0
    fi
fi

if [[ -n "${CI_ONLY_WHEN_CHANNEL-}" ]]; then
    if [[ "${CI_ONLY_WHEN_CHANNEL}" = "$(cat src/ci/channel)" ]]; then
        echo "The channel is the expected one"
    else
        echo "Not executing this job as the channel is not the expected one"
        ciCommandSetEnv SKIP_JOB 1
        exit 0
    fi
fi


echo "Executing the job since there is no skip rule preventing the execution"
exit 0<|MERGE_RESOLUTION|>--- conflicted
+++ resolved
@@ -19,14 +19,12 @@
         # those files are present in the diff a submodule was updated.
         echo "Submodules were updated"
     elif ! (git diff --quiet "$BASE_COMMIT" -- \
-<<<<<<< HEAD
-             src/tools/clippy src/tools/rustfmt src/tools/miri); then
-=======
              src/tools/clippy src/tools/rustfmt src/tools/miri \
              library/std/src/sys); then
->>>>>>> b1ab3b73
         # There is not an easy blanket search for subtrees. For now, manually list
         # the subtrees.
+        # Also run this when the platform-specific parts of std change, in case
+        # that breaks Miri.
         echo "Tool subtrees were updated"
     elif ! (git diff --quiet "$BASE_COMMIT" -- \
              src/test/rustdoc-gui \
