use clippy_utils::diagnostics::span_lint_and_sugg;
use clippy_utils::macros::HirNode;
use clippy_utils::source::{indent_of, snippet, snippet_block, snippet_with_applicability};
use clippy_utils::sugg::Sugg;
use clippy_utils::{get_parent_expr, is_refutable, peel_blocks};
use rustc_errors::Applicability;
use rustc_hir::{Arm, Expr, ExprKind, Node, PatKind};
use rustc_lint::LateContext;
use rustc_span::Span;

use super::MATCH_SINGLE_BINDING;

enum AssignmentExpr {
    Assign { span: Span, match_span: Span },
    Local { span: Span, pat_span: Span },
}

#[expect(clippy::too_many_lines)]
pub(crate) fn check<'a>(cx: &LateContext<'a>, ex: &Expr<'a>, arms: &[Arm<'_>], expr: &Expr<'a>) {
    if expr.span.from_expansion() || arms.len() != 1 || is_refutable(cx, arms[0].pat) {
        return;
    }

    let matched_vars = ex.span;
    let bind_names = arms[0].pat.span;
    let match_body = peel_blocks(arms[0].body);
    let mut snippet_body = if match_body.span.from_expansion() {
        Sugg::hir_with_macro_callsite(cx, match_body, "..").to_string()
    } else {
        snippet_block(cx, match_body.span, "..", Some(expr.span)).to_string()
    };

    // Do we need to add ';' to suggestion ?
    match match_body.kind {
        ExprKind::Block(block, _) => {
            // macro + expr_ty(body) == ()
            if block.span.from_expansion() && cx.typeck_results().expr_ty(match_body).is_unit() {
                snippet_body.push(';');
            }
        },
        _ => {
            // expr_ty(body) == ()
            if cx.typeck_results().expr_ty(match_body).is_unit() {
                snippet_body.push(';');
            }
        },
    }

    let mut applicability = Applicability::MaybeIncorrect;
    match arms[0].pat.kind {
        PatKind::Binding(..) | PatKind::Tuple(_, _) | PatKind::Struct(..) => {
            let (target_span, sugg) = match opt_parent_assign_span(cx, ex) {
                Some(AssignmentExpr::Assign { span, match_span }) => {
                    let sugg = sugg_with_curlies(
                        cx,
                        (ex, expr),
                        (bind_names, matched_vars),
                        &snippet_body,
                        &mut applicability,
                        Some(span),
                        true,
                    );

                    span_lint_and_sugg(
                        cx,
                        MATCH_SINGLE_BINDING,
                        span.to(match_span),
                        "this assignment could be simplified",
                        "consider removing the `match` expression",
                        sugg,
                        applicability,
                    );

                    return;
                },
                Some(AssignmentExpr::Local { span, pat_span }) => (
                    span,
                    format!(
                        "let {} = {};\n{}let {} = {snippet_body};",
                        snippet_with_applicability(cx, bind_names, "..", &mut applicability),
                        snippet_with_applicability(cx, matched_vars, "..", &mut applicability),
                        " ".repeat(indent_of(cx, expr.span).unwrap_or(0)),
                        snippet_with_applicability(cx, pat_span, "..", &mut applicability)
                    ),
                ),
                None => {
                    let sugg = sugg_with_curlies(
                        cx,
                        (ex, expr),
                        (bind_names, matched_vars),
                        &snippet_body,
                        &mut applicability,
                        None,
                        true,
                    );
                    (expr.span, sugg)
                },
            };

            span_lint_and_sugg(
                cx,
                MATCH_SINGLE_BINDING,
                target_span,
                "this match could be written as a `let` statement",
                "consider using a `let` statement",
                sugg,
                applicability,
            );
        },
        PatKind::Wild => {
            if ex.can_have_side_effects() {
<<<<<<< HEAD
                let indent = " ".repeat(indent_of(cx, expr.span).unwrap_or(0));
                let sugg = format!(
                    "{};\n{indent}{snippet_body}",
                    snippet_with_applicability(cx, ex.span, "..", &mut applicability)
=======
                let sugg = sugg_with_curlies(
                    cx,
                    (ex, expr),
                    (bind_names, matched_vars),
                    &snippet_body,
                    &mut applicability,
                    None,
                    false,
>>>>>>> 1afc7e22
                );

                span_lint_and_sugg(
                    cx,
                    MATCH_SINGLE_BINDING,
                    expr.span,
                    "this match could be replaced by its scrutinee and body",
                    "consider using the scrutinee and body instead",
                    sugg,
                    applicability,
                );
            } else {
                span_lint_and_sugg(
                    cx,
                    MATCH_SINGLE_BINDING,
                    expr.span,
                    "this match could be replaced by its body itself",
                    "consider using the match body instead",
                    snippet_body,
                    Applicability::MachineApplicable,
                );
            }
        },
        _ => (),
    }
}

/// Returns true if the `ex` match expression is in a local (`let`) or assign expression
fn opt_parent_assign_span<'a>(cx: &LateContext<'a>, ex: &Expr<'a>) -> Option<AssignmentExpr> {
    let map = &cx.tcx.hir();

    if let Some(Node::Expr(parent_arm_expr)) = map.find(map.get_parent_node(ex.hir_id)) {
        return match map.find(map.get_parent_node(parent_arm_expr.hir_id)) {
            Some(Node::Local(parent_let_expr)) => Some(AssignmentExpr::Local {
                span: parent_let_expr.span,
                pat_span: parent_let_expr.pat.span(),
            }),
            Some(Node::Expr(Expr {
                kind: ExprKind::Assign(parent_assign_expr, match_expr, _),
                ..
            })) => Some(AssignmentExpr::Assign {
                span: parent_assign_expr.span,
                match_span: match_expr.span,
            }),
            _ => None,
        };
    }

    None
}

fn sugg_with_curlies<'a>(
    cx: &LateContext<'a>,
    (ex, match_expr): (&Expr<'a>, &Expr<'a>),
    (bind_names, matched_vars): (Span, Span),
    snippet_body: &str,
    applicability: &mut Applicability,
    assignment: Option<Span>,
    needs_var_binding: bool,
) -> String {
    let mut indent = " ".repeat(indent_of(cx, ex.span).unwrap_or(0));

    let (mut cbrace_start, mut cbrace_end) = (String::new(), String::new());
    if let Some(parent_expr) = get_parent_expr(cx, match_expr) {
        if let ExprKind::Closure { .. } = parent_expr.kind {
            cbrace_end = format!("\n{indent}}}");
            // Fix body indent due to the closure
            indent = " ".repeat(indent_of(cx, bind_names).unwrap_or(0));
            cbrace_start = format!("{{\n{indent}");
        }
    }

    // If the parent is already an arm, and the body is another match statement,
    // we need curly braces around suggestion
    let parent_node_id = cx.tcx.hir().get_parent_node(match_expr.hir_id);
    if let Node::Arm(arm) = &cx.tcx.hir().get(parent_node_id) {
        if let ExprKind::Match(..) = arm.body.kind {
            cbrace_end = format!("\n{indent}}}");
            // Fix body indent due to the match
            indent = " ".repeat(indent_of(cx, bind_names).unwrap_or(0));
            cbrace_start = format!("{{\n{indent}");
        }
    }

    let assignment_str = assignment.map_or_else(String::new, |span| {
        let mut s = snippet(cx, span, "..").to_string();
        s.push_str(" = ");
        s
    });

<<<<<<< HEAD
    format!(
        "{cbrace_start}let {} = {};\n{indent}{assignment_str}{snippet_body}{cbrace_end}",
        snippet_with_applicability(cx, bind_names, "..", applicability),
        snippet_with_applicability(cx, matched_vars, "..", applicability)
    )
=======
    let scrutinee = if needs_var_binding {
        format!(
            "let {} = {}",
            snippet_with_applicability(cx, bind_names, "..", applicability),
            snippet_with_applicability(cx, matched_vars, "..", applicability)
        )
    } else {
        snippet_with_applicability(cx, matched_vars, "..", applicability).to_string()
    };

    format!("{cbrace_start}{scrutinee};\n{indent}{assignment_str}{snippet_body}{cbrace_end}")
>>>>>>> 1afc7e22
}<|MERGE_RESOLUTION|>--- conflicted
+++ resolved
@@ -109,12 +109,6 @@
         },
         PatKind::Wild => {
             if ex.can_have_side_effects() {
-<<<<<<< HEAD
-                let indent = " ".repeat(indent_of(cx, expr.span).unwrap_or(0));
-                let sugg = format!(
-                    "{};\n{indent}{snippet_body}",
-                    snippet_with_applicability(cx, ex.span, "..", &mut applicability)
-=======
                 let sugg = sugg_with_curlies(
                     cx,
                     (ex, expr),
@@ -123,7 +117,6 @@
                     &mut applicability,
                     None,
                     false,
->>>>>>> 1afc7e22
                 );
 
                 span_lint_and_sugg(
@@ -214,13 +207,6 @@
         s
     });
 
-<<<<<<< HEAD
-    format!(
-        "{cbrace_start}let {} = {};\n{indent}{assignment_str}{snippet_body}{cbrace_end}",
-        snippet_with_applicability(cx, bind_names, "..", applicability),
-        snippet_with_applicability(cx, matched_vars, "..", applicability)
-    )
-=======
     let scrutinee = if needs_var_binding {
         format!(
             "let {} = {}",
@@ -232,5 +218,4 @@
     };
 
     format!("{cbrace_start}{scrutinee};\n{indent}{assignment_str}{snippet_body}{cbrace_end}")
->>>>>>> 1afc7e22
 }