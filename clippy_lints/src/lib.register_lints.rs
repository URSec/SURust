// This file was generated by `cargo dev update_lints`.
// Use that command to update this file and do not edit by hand.
// Manual edits will be overwritten.

store.register_lints(&[
    #[cfg(feature = "internal")]
    utils::internal_lints::CLIPPY_LINTS_INTERNAL,
    #[cfg(feature = "internal")]
    utils::internal_lints::COLLAPSIBLE_SPAN_LINT_CALLS,
    #[cfg(feature = "internal")]
    utils::internal_lints::COMPILER_LINT_FUNCTIONS,
    #[cfg(feature = "internal")]
    utils::internal_lints::DEFAULT_DEPRECATION_REASON,
    #[cfg(feature = "internal")]
    utils::internal_lints::DEFAULT_LINT,
    #[cfg(feature = "internal")]
    utils::internal_lints::IF_CHAIN_STYLE,
    #[cfg(feature = "internal")]
    utils::internal_lints::INTERNING_DEFINED_SYMBOL,
    #[cfg(feature = "internal")]
    utils::internal_lints::INVALID_CLIPPY_VERSION_ATTRIBUTE,
    #[cfg(feature = "internal")]
    utils::internal_lints::INVALID_PATHS,
    #[cfg(feature = "internal")]
    utils::internal_lints::LINT_WITHOUT_LINT_PASS,
    #[cfg(feature = "internal")]
    utils::internal_lints::MATCH_TYPE_ON_DIAGNOSTIC_ITEM,
    #[cfg(feature = "internal")]
    utils::internal_lints::MISSING_CLIPPY_VERSION_ATTRIBUTE,
    #[cfg(feature = "internal")]
    utils::internal_lints::MISSING_MSRV_ATTR_IMPL,
    #[cfg(feature = "internal")]
    utils::internal_lints::OUTER_EXPN_EXPN_DATA,
    #[cfg(feature = "internal")]
    utils::internal_lints::PRODUCE_ICE,
    #[cfg(feature = "internal")]
    utils::internal_lints::UNNECESSARY_SYMBOL_STR,
    almost_complete_letter_range::ALMOST_COMPLETE_LETTER_RANGE,
    approx_const::APPROX_CONSTANT,
    as_conversions::AS_CONVERSIONS,
    asm_syntax::INLINE_ASM_X86_ATT_SYNTAX,
    asm_syntax::INLINE_ASM_X86_INTEL_SYNTAX,
    assertions_on_constants::ASSERTIONS_ON_CONSTANTS,
    assertions_on_result_states::ASSERTIONS_ON_RESULT_STATES,
    async_yields_async::ASYNC_YIELDS_ASYNC,
    attrs::ALLOW_ATTRIBUTES_WITHOUT_REASON,
    attrs::BLANKET_CLIPPY_RESTRICTION_LINTS,
    attrs::DEPRECATED_CFG_ATTR,
    attrs::DEPRECATED_SEMVER,
    attrs::EMPTY_LINE_AFTER_OUTER_ATTR,
    attrs::INLINE_ALWAYS,
    attrs::MISMATCHED_TARGET_OS,
    attrs::USELESS_ATTRIBUTE,
    await_holding_invalid::AWAIT_HOLDING_INVALID_TYPE,
    await_holding_invalid::AWAIT_HOLDING_LOCK,
    await_holding_invalid::AWAIT_HOLDING_REFCELL_REF,
    blocks_in_if_conditions::BLOCKS_IN_IF_CONDITIONS,
    bool_assert_comparison::BOOL_ASSERT_COMPARISON,
    booleans::NONMINIMAL_BOOL,
    booleans::OVERLY_COMPLEX_BOOL_EXPR,
<<<<<<< HEAD
    borrow_as_ptr::BORROW_AS_PTR,
=======
>>>>>>> 8d9da4d7
    borrow_deref_ref::BORROW_DEREF_REF,
    cargo::CARGO_COMMON_METADATA,
    cargo::MULTIPLE_CRATE_VERSIONS,
    cargo::NEGATIVE_FEATURE_NAMES,
    cargo::REDUNDANT_FEATURE_NAMES,
    cargo::WILDCARD_DEPENDENCIES,
    casts::AS_UNDERSCORE,
    casts::BORROW_AS_PTR,
    casts::CAST_ABS_TO_UNSIGNED,
    casts::CAST_ENUM_CONSTRUCTOR,
    casts::CAST_ENUM_TRUNCATION,
    casts::CAST_LOSSLESS,
    casts::CAST_POSSIBLE_TRUNCATION,
    casts::CAST_POSSIBLE_WRAP,
    casts::CAST_PRECISION_LOSS,
    casts::CAST_PTR_ALIGNMENT,
    casts::CAST_REF_TO_MUT,
    casts::CAST_SIGN_LOSS,
    casts::CAST_SLICE_DIFFERENT_SIZES,
    casts::CHAR_LIT_AS_U8,
    casts::FN_TO_NUMERIC_CAST,
    casts::FN_TO_NUMERIC_CAST_ANY,
    casts::FN_TO_NUMERIC_CAST_WITH_TRUNCATION,
    casts::PTR_AS_PTR,
    casts::UNNECESSARY_CAST,
    checked_conversions::CHECKED_CONVERSIONS,
    cognitive_complexity::COGNITIVE_COMPLEXITY,
    collapsible_if::COLLAPSIBLE_ELSE_IF,
    collapsible_if::COLLAPSIBLE_IF,
    comparison_chain::COMPARISON_CHAIN,
    copies::BRANCHES_SHARING_CODE,
    copies::IFS_SAME_COND,
    copies::IF_SAME_THEN_ELSE,
    copies::SAME_FUNCTIONS_IN_IF_CONDITION,
    copy_iterator::COPY_ITERATOR,
    crate_in_macro_def::CRATE_IN_MACRO_DEF,
    create_dir::CREATE_DIR,
    dbg_macro::DBG_MACRO,
    default::DEFAULT_TRAIT_ACCESS,
    default::FIELD_REASSIGN_WITH_DEFAULT,
    default_instead_of_iter_empty::DEFAULT_INSTEAD_OF_ITER_EMPTY,
    default_numeric_fallback::DEFAULT_NUMERIC_FALLBACK,
    default_union_representation::DEFAULT_UNION_REPRESENTATION,
    dereference::EXPLICIT_AUTO_DEREF,
    dereference::EXPLICIT_DEREF_METHODS,
    dereference::NEEDLESS_BORROW,
    dereference::REF_BINDING_TO_REFERENCE,
    derivable_impls::DERIVABLE_IMPLS,
    derive::DERIVE_HASH_XOR_EQ,
    derive::DERIVE_ORD_XOR_PARTIAL_ORD,
    derive::DERIVE_PARTIAL_EQ_WITHOUT_EQ,
    derive::EXPL_IMPL_CLONE_ON_COPY,
    derive::UNSAFE_DERIVE_DESERIALIZE,
    disallowed_methods::DISALLOWED_METHODS,
    disallowed_names::DISALLOWED_NAMES,
    disallowed_script_idents::DISALLOWED_SCRIPT_IDENTS,
    disallowed_types::DISALLOWED_TYPES,
    doc::DOC_MARKDOWN,
    doc::MISSING_ERRORS_DOC,
    doc::MISSING_PANICS_DOC,
    doc::MISSING_SAFETY_DOC,
    doc::NEEDLESS_DOCTEST_MAIN,
    doc_link_with_quotes::DOC_LINK_WITH_QUOTES,
    double_parens::DOUBLE_PARENS,
    drop_forget_ref::DROP_COPY,
    drop_forget_ref::DROP_NON_DROP,
    drop_forget_ref::DROP_REF,
    drop_forget_ref::FORGET_COPY,
    drop_forget_ref::FORGET_NON_DROP,
    drop_forget_ref::FORGET_REF,
    drop_forget_ref::UNDROPPED_MANUALLY_DROPS,
    duplicate_mod::DUPLICATE_MOD,
    else_if_without_else::ELSE_IF_WITHOUT_ELSE,
    empty_drop::EMPTY_DROP,
    empty_enum::EMPTY_ENUM,
    empty_structs_with_brackets::EMPTY_STRUCTS_WITH_BRACKETS,
    entry::MAP_ENTRY,
    enum_clike::ENUM_CLIKE_UNPORTABLE_VARIANT,
    enum_variants::ENUM_VARIANT_NAMES,
    enum_variants::MODULE_INCEPTION,
    enum_variants::MODULE_NAME_REPETITIONS,
    equatable_if_let::EQUATABLE_IF_LET,
    escape::BOXED_LOCAL,
    eta_reduction::REDUNDANT_CLOSURE,
    eta_reduction::REDUNDANT_CLOSURE_FOR_METHOD_CALLS,
    excessive_bools::FN_PARAMS_EXCESSIVE_BOOLS,
    excessive_bools::STRUCT_EXCESSIVE_BOOLS,
    exhaustive_items::EXHAUSTIVE_ENUMS,
    exhaustive_items::EXHAUSTIVE_STRUCTS,
    exit::EXIT,
    explicit_write::EXPLICIT_WRITE,
    fallible_impl_from::FALLIBLE_IMPL_FROM,
    float_literal::EXCESSIVE_PRECISION,
    float_literal::LOSSY_FLOAT_LITERAL,
    floating_point_arithmetic::IMPRECISE_FLOPS,
    floating_point_arithmetic::SUBOPTIMAL_FLOPS,
    format::USELESS_FORMAT,
    format_args::FORMAT_IN_FORMAT_ARGS,
    format_args::TO_STRING_IN_FORMAT_ARGS,
    format_impl::PRINT_IN_FORMAT_IMPL,
    format_impl::RECURSIVE_FORMAT_IMPL,
    format_push_string::FORMAT_PUSH_STRING,
    formatting::POSSIBLE_MISSING_COMMA,
    formatting::SUSPICIOUS_ASSIGNMENT_FORMATTING,
    formatting::SUSPICIOUS_ELSE_FORMATTING,
    formatting::SUSPICIOUS_UNARY_OP_FORMATTING,
    from_over_into::FROM_OVER_INTO,
    from_str_radix_10::FROM_STR_RADIX_10,
    functions::DOUBLE_MUST_USE,
    functions::MUST_USE_CANDIDATE,
    functions::MUST_USE_UNIT,
    functions::NOT_UNSAFE_PTR_ARG_DEREF,
    functions::RESULT_UNIT_ERR,
    functions::TOO_MANY_ARGUMENTS,
    functions::TOO_MANY_LINES,
    future_not_send::FUTURE_NOT_SEND,
    if_let_mutex::IF_LET_MUTEX,
    if_not_else::IF_NOT_ELSE,
    if_then_some_else_none::IF_THEN_SOME_ELSE_NONE,
    implicit_hasher::IMPLICIT_HASHER,
    implicit_return::IMPLICIT_RETURN,
    implicit_saturating_sub::IMPLICIT_SATURATING_SUB,
    inconsistent_struct_constructor::INCONSISTENT_STRUCT_CONSTRUCTOR,
    index_refutable_slice::INDEX_REFUTABLE_SLICE,
    indexing_slicing::INDEXING_SLICING,
    indexing_slicing::OUT_OF_BOUNDS_INDEXING,
    infinite_iter::INFINITE_ITER,
    infinite_iter::MAYBE_INFINITE_ITER,
    inherent_impl::MULTIPLE_INHERENT_IMPL,
    inherent_to_string::INHERENT_TO_STRING,
    inherent_to_string::INHERENT_TO_STRING_SHADOW_DISPLAY,
    init_numbered_fields::INIT_NUMBERED_FIELDS,
    inline_fn_without_body::INLINE_FN_WITHOUT_BODY,
    int_plus_one::INT_PLUS_ONE,
    invalid_upcast_comparisons::INVALID_UPCAST_COMPARISONS,
    invalid_utf8_in_unchecked::INVALID_UTF8_IN_UNCHECKED,
    items_after_statements::ITEMS_AFTER_STATEMENTS,
    iter_not_returning_iterator::ITER_NOT_RETURNING_ITERATOR,
    large_const_arrays::LARGE_CONST_ARRAYS,
    large_enum_variant::LARGE_ENUM_VARIANT,
    large_include_file::LARGE_INCLUDE_FILE,
    large_stack_arrays::LARGE_STACK_ARRAYS,
    len_zero::COMPARISON_TO_EMPTY,
    len_zero::LEN_WITHOUT_IS_EMPTY,
    len_zero::LEN_ZERO,
    let_if_seq::USELESS_LET_IF_SEQ,
    let_underscore::LET_UNDERSCORE_DROP,
    let_underscore::LET_UNDERSCORE_LOCK,
    let_underscore::LET_UNDERSCORE_MUST_USE,
    lifetimes::EXTRA_UNUSED_LIFETIMES,
    lifetimes::NEEDLESS_LIFETIMES,
    literal_representation::DECIMAL_LITERAL_REPRESENTATION,
    literal_representation::INCONSISTENT_DIGIT_GROUPING,
    literal_representation::LARGE_DIGIT_GROUPS,
    literal_representation::MISTYPED_LITERAL_SUFFIXES,
    literal_representation::UNREADABLE_LITERAL,
    literal_representation::UNUSUAL_BYTE_GROUPINGS,
    loops::EMPTY_LOOP,
    loops::EXPLICIT_COUNTER_LOOP,
    loops::EXPLICIT_INTO_ITER_LOOP,
    loops::EXPLICIT_ITER_LOOP,
    loops::FOR_KV_MAP,
    loops::FOR_LOOPS_OVER_FALLIBLES,
    loops::ITER_NEXT_LOOP,
    loops::MANUAL_FIND,
    loops::MANUAL_FLATTEN,
    loops::MANUAL_MEMCPY,
    loops::MISSING_SPIN_LOOP,
    loops::MUT_RANGE_BOUND,
    loops::NEEDLESS_COLLECT,
    loops::NEEDLESS_RANGE_LOOP,
    loops::NEVER_LOOP,
    loops::SAME_ITEM_PUSH,
    loops::SINGLE_ELEMENT_LOOP,
    loops::WHILE_IMMUTABLE_CONDITION,
    loops::WHILE_LET_LOOP,
    loops::WHILE_LET_ON_ITERATOR,
    macro_use::MACRO_USE_IMPORTS,
    main_recursion::MAIN_RECURSION,
    manual_assert::MANUAL_ASSERT,
    manual_async_fn::MANUAL_ASYNC_FN,
    manual_bits::MANUAL_BITS,
    manual_instant_elapsed::MANUAL_INSTANT_ELAPSED,
    manual_non_exhaustive::MANUAL_NON_EXHAUSTIVE,
    manual_rem_euclid::MANUAL_REM_EUCLID,
    manual_retain::MANUAL_RETAIN,
    manual_string_new::MANUAL_STRING_NEW,
    manual_strip::MANUAL_STRIP,
    map_unit_fn::OPTION_MAP_UNIT_FN,
    map_unit_fn::RESULT_MAP_UNIT_FN,
    match_result_ok::MATCH_RESULT_OK,
    matches::COLLAPSIBLE_MATCH,
    matches::INFALLIBLE_DESTRUCTURING_MATCH,
    matches::MANUAL_MAP,
    matches::MANUAL_UNWRAP_OR,
    matches::MATCH_AS_REF,
    matches::MATCH_BOOL,
    matches::MATCH_LIKE_MATCHES_MACRO,
    matches::MATCH_ON_VEC_ITEMS,
    matches::MATCH_OVERLAPPING_ARM,
    matches::MATCH_REF_PATS,
    matches::MATCH_SAME_ARMS,
    matches::MATCH_SINGLE_BINDING,
    matches::MATCH_STR_CASE_MISMATCH,
    matches::MATCH_WILDCARD_FOR_SINGLE_VARIANTS,
    matches::MATCH_WILD_ERR_ARM,
    matches::NEEDLESS_MATCH,
    matches::REDUNDANT_PATTERN_MATCHING,
    matches::REST_PAT_IN_FULLY_BOUND_STRUCTS,
    matches::SIGNIFICANT_DROP_IN_SCRUTINEE,
    matches::SINGLE_MATCH,
    matches::SINGLE_MATCH_ELSE,
    matches::TRY_ERR,
    matches::WILDCARD_ENUM_MATCH_ARM,
    matches::WILDCARD_IN_OR_PATTERNS,
    mem_forget::MEM_FORGET,
    mem_replace::MEM_REPLACE_OPTION_WITH_NONE,
    mem_replace::MEM_REPLACE_WITH_DEFAULT,
    mem_replace::MEM_REPLACE_WITH_UNINIT,
    methods::BIND_INSTEAD_OF_MAP,
    methods::BYTES_COUNT_TO_LEN,
    methods::BYTES_NTH,
    methods::CASE_SENSITIVE_FILE_EXTENSION_COMPARISONS,
    methods::CHARS_LAST_CMP,
    methods::CHARS_NEXT_CMP,
    methods::CLONED_INSTEAD_OF_COPIED,
    methods::CLONE_DOUBLE_REF,
    methods::CLONE_ON_COPY,
    methods::CLONE_ON_REF_PTR,
    methods::COLLAPSIBLE_STR_REPLACE,
    methods::ERR_EXPECT,
    methods::EXPECT_FUN_CALL,
    methods::EXPECT_USED,
    methods::EXTEND_WITH_DRAIN,
    methods::FILETYPE_IS_FILE,
    methods::FILTER_MAP_IDENTITY,
    methods::FILTER_MAP_NEXT,
    methods::FILTER_NEXT,
    methods::FLAT_MAP_IDENTITY,
    methods::FLAT_MAP_OPTION,
    methods::FROM_ITER_INSTEAD_OF_COLLECT,
    methods::GET_FIRST,
    methods::GET_LAST_WITH_LEN,
    methods::GET_UNWRAP,
    methods::IMPLICIT_CLONE,
    methods::INEFFICIENT_TO_STRING,
    methods::INSPECT_FOR_EACH,
    methods::INTO_ITER_ON_REF,
    methods::IS_DIGIT_ASCII_RADIX,
    methods::ITERATOR_STEP_BY_ZERO,
    methods::ITER_CLONED_COLLECT,
    methods::ITER_COUNT,
    methods::ITER_NEXT_SLICE,
    methods::ITER_NTH,
    methods::ITER_NTH_ZERO,
    methods::ITER_ON_EMPTY_COLLECTIONS,
    methods::ITER_ON_SINGLE_ITEMS,
    methods::ITER_OVEREAGER_CLONED,
    methods::ITER_SKIP_NEXT,
    methods::ITER_WITH_DRAIN,
    methods::MANUAL_FILTER_MAP,
    methods::MANUAL_FIND_MAP,
    methods::MANUAL_OK_OR,
    methods::MANUAL_SATURATING_ARITHMETIC,
    methods::MANUAL_SPLIT_ONCE,
    methods::MANUAL_STR_REPEAT,
    methods::MAP_CLONE,
    methods::MAP_COLLECT_RESULT_UNIT,
    methods::MAP_ERR_IGNORE,
    methods::MAP_FLATTEN,
    methods::MAP_IDENTITY,
    methods::MAP_UNWRAP_OR,
    methods::MUT_MUTEX_LOCK,
    methods::NAIVE_BYTECOUNT,
    methods::NEEDLESS_OPTION_AS_DEREF,
    methods::NEEDLESS_OPTION_TAKE,
    methods::NEEDLESS_SPLITN,
    methods::NEW_RET_NO_SELF,
    methods::NONSENSICAL_OPEN_OPTIONS,
    methods::NO_EFFECT_REPLACE,
    methods::OBFUSCATED_IF_ELSE,
    methods::OK_EXPECT,
    methods::OPTION_AS_REF_DEREF,
    methods::OPTION_FILTER_MAP,
    methods::OPTION_MAP_OR_NONE,
    methods::OR_FUN_CALL,
    methods::OR_THEN_UNWRAP,
    methods::PATH_BUF_PUSH_OVERWRITE,
    methods::RANGE_ZIP_WITH_LEN,
    methods::REPEAT_ONCE,
    methods::RESULT_MAP_OR_INTO_OPTION,
    methods::SEARCH_IS_SOME,
    methods::SHOULD_IMPLEMENT_TRAIT,
    methods::SINGLE_CHAR_ADD_STR,
    methods::SINGLE_CHAR_PATTERN,
    methods::SKIP_WHILE_NEXT,
    methods::STABLE_SORT_PRIMITIVE,
    methods::STRING_EXTEND_CHARS,
    methods::SUSPICIOUS_MAP,
    methods::SUSPICIOUS_SPLITN,
    methods::SUSPICIOUS_TO_OWNED,
    methods::UNINIT_ASSUMED_INIT,
    methods::UNIT_HASH,
    methods::UNNECESSARY_FILTER_MAP,
    methods::UNNECESSARY_FIND_MAP,
    methods::UNNECESSARY_FOLD,
    methods::UNNECESSARY_JOIN,
    methods::UNNECESSARY_LAZY_EVALUATIONS,
    methods::UNNECESSARY_SORT_BY,
    methods::UNNECESSARY_TO_OWNED,
    methods::UNWRAP_OR_ELSE_DEFAULT,
    methods::UNWRAP_USED,
    methods::USELESS_ASREF,
    methods::VEC_RESIZE_TO_ZERO,
    methods::VERBOSE_FILE_READS,
    methods::WRONG_SELF_CONVENTION,
    methods::ZST_OFFSET,
    minmax::MIN_MAX,
    misc::SHORT_CIRCUIT_STATEMENT,
    misc::TOPLEVEL_REF_ARG,
    misc::USED_UNDERSCORE_BINDING,
    misc::ZERO_PTR,
    misc_early::BUILTIN_TYPE_SHADOW,
    misc_early::DOUBLE_NEG,
    misc_early::DUPLICATE_UNDERSCORE_ARGUMENT,
    misc_early::MIXED_CASE_HEX_LITERALS,
    misc_early::REDUNDANT_PATTERN,
    misc_early::SEPARATED_LITERAL_SUFFIX,
    misc_early::UNNEEDED_FIELD_PATTERN,
    misc_early::UNNEEDED_WILDCARD_PATTERN,
    misc_early::UNSEPARATED_LITERAL_SUFFIX,
    misc_early::ZERO_PREFIXED_LITERAL,
    mismatching_type_param_order::MISMATCHING_TYPE_PARAM_ORDER,
    missing_const_for_fn::MISSING_CONST_FOR_FN,
    missing_doc::MISSING_DOCS_IN_PRIVATE_ITEMS,
    missing_enforced_import_rename::MISSING_ENFORCED_IMPORT_RENAMES,
    missing_inline::MISSING_INLINE_IN_PUBLIC_ITEMS,
    mixed_read_write_in_expression::DIVERGING_SUB_EXPRESSION,
    mixed_read_write_in_expression::MIXED_READ_WRITE_IN_EXPRESSION,
    module_style::MOD_MODULE_FILES,
    module_style::SELF_NAMED_MODULE_FILES,
    multi_assignments::MULTI_ASSIGNMENTS,
    mut_key::MUTABLE_KEY_TYPE,
    mut_mut::MUT_MUT,
    mut_reference::UNNECESSARY_MUT_PASSED,
    mutable_debug_assertion::DEBUG_ASSERT_WITH_MUT_CALL,
    mutex_atomic::MUTEX_ATOMIC,
    mutex_atomic::MUTEX_INTEGER,
    needless_arbitrary_self_type::NEEDLESS_ARBITRARY_SELF_TYPE,
    needless_bool::BOOL_COMPARISON,
    needless_bool::NEEDLESS_BOOL,
    needless_borrowed_ref::NEEDLESS_BORROWED_REFERENCE,
    needless_continue::NEEDLESS_CONTINUE,
    needless_for_each::NEEDLESS_FOR_EACH,
    needless_late_init::NEEDLESS_LATE_INIT,
    needless_parens_on_range_literals::NEEDLESS_PARENS_ON_RANGE_LITERALS,
    needless_pass_by_value::NEEDLESS_PASS_BY_VALUE,
    needless_question_mark::NEEDLESS_QUESTION_MARK,
    needless_update::NEEDLESS_UPDATE,
    neg_cmp_op_on_partial_ord::NEG_CMP_OP_ON_PARTIAL_ORD,
    neg_multiply::NEG_MULTIPLY,
    new_without_default::NEW_WITHOUT_DEFAULT,
    no_effect::NO_EFFECT,
    no_effect::NO_EFFECT_UNDERSCORE_BINDING,
    no_effect::UNNECESSARY_OPERATION,
    non_copy_const::BORROW_INTERIOR_MUTABLE_CONST,
    non_copy_const::DECLARE_INTERIOR_MUTABLE_CONST,
    non_expressive_names::JUST_UNDERSCORES_AND_DIGITS,
    non_expressive_names::MANY_SINGLE_CHAR_NAMES,
    non_expressive_names::SIMILAR_NAMES,
    non_octal_unix_permissions::NON_OCTAL_UNIX_PERMISSIONS,
    non_send_fields_in_send_ty::NON_SEND_FIELDS_IN_SEND_TY,
    nonstandard_macro_braces::NONSTANDARD_MACRO_BRACES,
    octal_escapes::OCTAL_ESCAPES,
    only_used_in_recursion::ONLY_USED_IN_RECURSION,
    operators::ABSURD_EXTREME_COMPARISONS,
    operators::ARITHMETIC,
    operators::ASSIGN_OP_PATTERN,
    operators::BAD_BIT_MASK,
    operators::CMP_NAN,
    operators::CMP_OWNED,
    operators::DOUBLE_COMPARISONS,
    operators::DURATION_SUBSEC,
    operators::EQ_OP,
    operators::ERASING_OP,
    operators::FLOAT_ARITHMETIC,
    operators::FLOAT_CMP,
    operators::FLOAT_CMP_CONST,
    operators::FLOAT_EQUALITY_WITHOUT_ABS,
    operators::IDENTITY_OP,
    operators::INEFFECTIVE_BIT_MASK,
    operators::INTEGER_ARITHMETIC,
    operators::INTEGER_DIVISION,
    operators::MISREFACTORED_ASSIGN_OP,
    operators::MODULO_ARITHMETIC,
    operators::MODULO_ONE,
    operators::NEEDLESS_BITWISE_BOOL,
    operators::OP_REF,
    operators::PTR_EQ,
    operators::SELF_ASSIGNMENT,
    operators::VERBOSE_BIT_MASK,
    option_env_unwrap::OPTION_ENV_UNWRAP,
    option_if_let_else::OPTION_IF_LET_ELSE,
    overflow_check_conditional::OVERFLOW_CHECK_CONDITIONAL,
    panic_in_result_fn::PANIC_IN_RESULT_FN,
    panic_unimplemented::PANIC,
    panic_unimplemented::TODO,
    panic_unimplemented::UNIMPLEMENTED,
    panic_unimplemented::UNREACHABLE,
    partialeq_ne_impl::PARTIALEQ_NE_IMPL,
    partialeq_to_none::PARTIALEQ_TO_NONE,
    pass_by_ref_or_value::LARGE_TYPES_PASSED_BY_VALUE,
    pass_by_ref_or_value::TRIVIALLY_COPY_PASS_BY_REF,
    pattern_type_mismatch::PATTERN_TYPE_MISMATCH,
    precedence::PRECEDENCE,
    ptr::CMP_NULL,
    ptr::INVALID_NULL_PTR_USAGE,
    ptr::MUT_FROM_REF,
    ptr::PTR_ARG,
    ptr_offset_with_cast::PTR_OFFSET_WITH_CAST,
    pub_use::PUB_USE,
    question_mark::QUESTION_MARK,
    ranges::MANUAL_RANGE_CONTAINS,
    ranges::RANGE_MINUS_ONE,
    ranges::RANGE_PLUS_ONE,
    ranges::REVERSED_EMPTY_RANGES,
    rc_clone_in_vec_init::RC_CLONE_IN_VEC_INIT,
    read_zero_byte_vec::READ_ZERO_BYTE_VEC,
    redundant_clone::REDUNDANT_CLONE,
    redundant_closure_call::REDUNDANT_CLOSURE_CALL,
    redundant_else::REDUNDANT_ELSE,
    redundant_field_names::REDUNDANT_FIELD_NAMES,
    redundant_pub_crate::REDUNDANT_PUB_CRATE,
    redundant_slicing::DEREF_BY_SLICING,
    redundant_slicing::REDUNDANT_SLICING,
    redundant_static_lifetimes::REDUNDANT_STATIC_LIFETIMES,
    ref_option_ref::REF_OPTION_REF,
    reference::DEREF_ADDROF,
    regex::INVALID_REGEX,
    regex::TRIVIAL_REGEX,
    return_self_not_must_use::RETURN_SELF_NOT_MUST_USE,
    returns::LET_AND_RETURN,
    returns::NEEDLESS_RETURN,
    same_name_method::SAME_NAME_METHOD,
    self_named_constructors::SELF_NAMED_CONSTRUCTORS,
    semicolon_if_nothing_returned::SEMICOLON_IF_NOTHING_RETURNED,
    serde_api::SERDE_API_MISUSE,
    shadow::SHADOW_REUSE,
    shadow::SHADOW_SAME,
    shadow::SHADOW_UNRELATED,
    single_char_lifetime_names::SINGLE_CHAR_LIFETIME_NAMES,
    single_component_path_imports::SINGLE_COMPONENT_PATH_IMPORTS,
    size_of_in_element_count::SIZE_OF_IN_ELEMENT_COUNT,
    slow_vector_initialization::SLOW_VECTOR_INITIALIZATION,
    std_instead_of_core::ALLOC_INSTEAD_OF_CORE,
    std_instead_of_core::STD_INSTEAD_OF_ALLOC,
    std_instead_of_core::STD_INSTEAD_OF_CORE,
    strings::STRING_ADD,
    strings::STRING_ADD_ASSIGN,
    strings::STRING_FROM_UTF8_AS_BYTES,
    strings::STRING_LIT_AS_BYTES,
    strings::STRING_SLICE,
    strings::STRING_TO_STRING,
    strings::STR_TO_STRING,
    strings::TRIM_SPLIT_WHITESPACE,
    strlen_on_c_strings::STRLEN_ON_C_STRINGS,
    suspicious_operation_groupings::SUSPICIOUS_OPERATION_GROUPINGS,
    suspicious_trait_impl::SUSPICIOUS_ARITHMETIC_IMPL,
    suspicious_trait_impl::SUSPICIOUS_OP_ASSIGN_IMPL,
    swap::ALMOST_SWAPPED,
    swap::MANUAL_SWAP,
    swap_ptr_to_ref::SWAP_PTR_TO_REF,
    tabs_in_doc_comments::TABS_IN_DOC_COMMENTS,
    temporary_assignment::TEMPORARY_ASSIGNMENT,
    to_digit_is_some::TO_DIGIT_IS_SOME,
    trailing_empty_array::TRAILING_EMPTY_ARRAY,
    trait_bounds::TRAIT_DUPLICATION_IN_BOUNDS,
    trait_bounds::TYPE_REPETITION_IN_BOUNDS,
    transmute::CROSSPOINTER_TRANSMUTE,
    transmute::TRANSMUTES_EXPRESSIBLE_AS_PTR_CASTS,
    transmute::TRANSMUTE_BYTES_TO_STR,
    transmute::TRANSMUTE_FLOAT_TO_INT,
    transmute::TRANSMUTE_INT_TO_BOOL,
    transmute::TRANSMUTE_INT_TO_CHAR,
    transmute::TRANSMUTE_INT_TO_FLOAT,
    transmute::TRANSMUTE_NUM_TO_BYTES,
    transmute::TRANSMUTE_PTR_TO_PTR,
    transmute::TRANSMUTE_PTR_TO_REF,
    transmute::TRANSMUTE_UNDEFINED_REPR,
    transmute::TRANSMUTING_NULL,
    transmute::UNSOUND_COLLECTION_TRANSMUTE,
    transmute::USELESS_TRANSMUTE,
    transmute::WRONG_TRANSMUTE,
    types::BORROWED_BOX,
    types::BOX_COLLECTION,
    types::LINKEDLIST,
    types::OPTION_OPTION,
    types::RC_BUFFER,
    types::RC_MUTEX,
    types::REDUNDANT_ALLOCATION,
    types::TYPE_COMPLEXITY,
    types::VEC_BOX,
    undocumented_unsafe_blocks::UNDOCUMENTED_UNSAFE_BLOCKS,
    unicode::INVISIBLE_CHARACTERS,
    unicode::NON_ASCII_LITERAL,
    unicode::UNICODE_NOT_NFC,
    uninit_vec::UNINIT_VEC,
    unit_return_expecting_ord::UNIT_RETURN_EXPECTING_ORD,
    unit_types::LET_UNIT_VALUE,
    unit_types::UNIT_ARG,
    unit_types::UNIT_CMP,
    unnamed_address::FN_ADDRESS_COMPARISONS,
    unnamed_address::VTABLE_ADDRESS_COMPARISONS,
    unnecessary_owned_empty_strings::UNNECESSARY_OWNED_EMPTY_STRINGS,
    unnecessary_self_imports::UNNECESSARY_SELF_IMPORTS,
    unnecessary_wraps::UNNECESSARY_WRAPS,
    unnested_or_patterns::UNNESTED_OR_PATTERNS,
    unsafe_removed_from_name::UNSAFE_REMOVED_FROM_NAME,
    unused_async::UNUSED_ASYNC,
    unused_io_amount::UNUSED_IO_AMOUNT,
    unused_peekable::UNUSED_PEEKABLE,
    unused_rounding::UNUSED_ROUNDING,
    unused_self::UNUSED_SELF,
    unused_unit::UNUSED_UNIT,
    unwrap::PANICKING_UNWRAP,
    unwrap::UNNECESSARY_UNWRAP,
    unwrap_in_result::UNWRAP_IN_RESULT,
    upper_case_acronyms::UPPER_CASE_ACRONYMS,
    use_self::USE_SELF,
    useless_conversion::USELESS_CONVERSION,
    vec::USELESS_VEC,
    vec_init_then_push::VEC_INIT_THEN_PUSH,
    wildcard_imports::ENUM_GLOB_USE,
    wildcard_imports::WILDCARD_IMPORTS,
    write::POSITIONAL_NAMED_FORMAT_PARAMETERS,
    write::PRINTLN_EMPTY_STRING,
    write::PRINT_LITERAL,
    write::PRINT_STDERR,
    write::PRINT_STDOUT,
    write::PRINT_WITH_NEWLINE,
    write::USE_DEBUG,
    write::WRITELN_EMPTY_STRING,
    write::WRITE_LITERAL,
    write::WRITE_WITH_NEWLINE,
    zero_div_zero::ZERO_DIVIDED_BY_ZERO,
    zero_sized_map_values::ZERO_SIZED_MAP_VALUES,
])<|MERGE_RESOLUTION|>--- conflicted
+++ resolved
@@ -58,10 +58,6 @@
     bool_assert_comparison::BOOL_ASSERT_COMPARISON,
     booleans::NONMINIMAL_BOOL,
     booleans::OVERLY_COMPLEX_BOOL_EXPR,
-<<<<<<< HEAD
-    borrow_as_ptr::BORROW_AS_PTR,
-=======
->>>>>>> 8d9da4d7
     borrow_deref_ref::BORROW_DEREF_REF,
     cargo::CARGO_COMMON_METADATA,
     cargo::MULTIPLE_CRATE_VERSIONS,
