// ignore-tidy-filelength
//! "Late resolution" is the pass that resolves most of names in a crate beside imports and macros.
//! It runs when the crate is fully expanded and its module structure is fully built.
//! So it just walks through the crate and resolves all the expressions, types, etc.
//!
//! If you wonder why there's no `early.rs`, that's because it's split into three files -
//! `build_reduced_graph.rs`, `macros.rs` and `imports.rs`.

use crate::errors::ImportsCannotReferTo;
use crate::BindingKey;
use crate::{path_names_to_string, rustdoc, BindingError, Finalize, LexicalScopeBinding};
use crate::{Module, ModuleOrUniformRoot, NameBinding, ParentScope, PathResult};
use crate::{ResolutionError, Resolver, Segment, UseError};

use rustc_ast::ptr::P;
use rustc_ast::visit::{self, AssocCtxt, BoundKind, FnCtxt, FnKind, Visitor};
use rustc_ast::*;
use rustc_data_structures::fx::{FxHashMap, FxHashSet, FxIndexMap};
use rustc_errors::{Applicability, DiagnosticArgValue, DiagnosticId, IntoDiagnosticArg};
use rustc_hir::def::Namespace::{self, *};
use rustc_hir::def::{self, CtorKind, DefKind, LifetimeRes, NonMacroAttrKind, PartialRes, PerNS};
use rustc_hir::def_id::{DefId, LocalDefId, CRATE_DEF_ID, LOCAL_CRATE};
use rustc_hir::{BindingAnnotation, PrimTy, TraitCandidate};
use rustc_middle::middle::resolve_bound_vars::Set1;
use rustc_middle::{bug, span_bug};
use rustc_session::config::{CrateType, ResolveDocLinks};
use rustc_session::lint;
use rustc_span::source_map::{respan, Spanned};
use rustc_span::symbol::{kw, sym, Ident, Symbol};
use rustc_span::{BytePos, Span, SyntaxContext};
use smallvec::{smallvec, SmallVec};

use std::assert_matches::debug_assert_matches;
use std::borrow::Cow;
use std::collections::{hash_map::Entry, BTreeSet};
use std::mem::{replace, swap, take};

mod diagnostics;

type Res = def::Res<NodeId>;

type IdentMap<T> = FxHashMap<Ident, T>;

/// Map from the name in a pattern to its binding mode.
type BindingMap = IdentMap<BindingInfo>;

use diagnostics::{
    ElisionFnParameter, LifetimeElisionCandidate, MissingLifetime, MissingLifetimeKind,
};

#[derive(Copy, Clone, Debug)]
struct BindingInfo {
    span: Span,
    annotation: BindingAnnotation,
}

#[derive(Copy, Clone, PartialEq, Eq, Debug)]
pub(crate) enum PatternSource {
    Match,
    Let,
    For,
    FnParam,
}

#[derive(Copy, Clone, Debug, PartialEq, Eq)]
enum IsRepeatExpr {
    No,
    Yes,
}

/// Describes whether an `AnonConst` is a type level const arg or
/// some other form of anon const (i.e. inline consts or enum discriminants)
#[derive(Copy, Clone, Debug, PartialEq, Eq)]
enum AnonConstKind {
    EnumDiscriminant,
    InlineConst,
    ConstArg(IsRepeatExpr),
}

impl PatternSource {
    fn descr(self) -> &'static str {
        match self {
            PatternSource::Match => "match binding",
            PatternSource::Let => "let binding",
            PatternSource::For => "for binding",
            PatternSource::FnParam => "function parameter",
        }
    }
}

impl IntoDiagnosticArg for PatternSource {
    fn into_diagnostic_arg(self) -> DiagnosticArgValue<'static> {
        DiagnosticArgValue::Str(Cow::Borrowed(self.descr()))
    }
}

/// Denotes whether the context for the set of already bound bindings is a `Product`
/// or `Or` context. This is used in e.g., `fresh_binding` and `resolve_pattern_inner`.
/// See those functions for more information.
#[derive(PartialEq)]
enum PatBoundCtx {
    /// A product pattern context, e.g., `Variant(a, b)`.
    Product,
    /// An or-pattern context, e.g., `p_0 | ... | p_n`.
    Or,
}

/// Does this the item (from the item rib scope) allow generic parameters?
#[derive(Copy, Clone, Debug)]
pub(crate) enum HasGenericParams {
    Yes(Span),
    No,
}

/// May this constant have generics?
#[derive(Copy, Clone, Debug, Eq, PartialEq)]
pub(crate) enum ConstantHasGenerics {
    Yes,
    No(NoConstantGenericsReason),
}

impl ConstantHasGenerics {
    fn force_yes_if(self, b: bool) -> Self {
        if b { Self::Yes } else { self }
    }
}

/// Reason for why an anon const is not allowed to reference generic parameters
#[derive(Copy, Clone, Debug, Eq, PartialEq)]
pub(crate) enum NoConstantGenericsReason {
    /// Const arguments are only allowed to use generic parameters when:
    /// - `feature(generic_const_exprs)` is enabled
    /// or
    /// - the const argument is a sole const generic paramater, i.e. `foo::<{ N }>()`
    ///
    /// If neither of the above are true then this is used as the cause.
    NonTrivialConstArg,
    /// Enum discriminants are not allowed to reference generic parameters ever, this
    /// is used when an anon const is in the following position:
    ///
    /// ```rust,compile_fail
    /// enum Foo<const N: isize> {
    ///     Variant = { N }, // this anon const is not allowed to use generics
    /// }
    /// ```
    IsEnumDiscriminant,
}

#[derive(Copy, Clone, Debug, Eq, PartialEq)]
pub(crate) enum ConstantItemKind {
    Const,
    Static,
}

impl ConstantItemKind {
    pub(crate) fn as_str(&self) -> &'static str {
        match self {
            Self::Const => "const",
            Self::Static => "static",
        }
    }
}

#[derive(Debug, Copy, Clone, PartialEq, Eq)]
enum RecordPartialRes {
    Yes,
    No,
}

/// The rib kind restricts certain accesses,
/// e.g. to a `Res::Local` of an outer item.
#[derive(Copy, Clone, Debug)]
pub(crate) enum RibKind<'a> {
    /// No restriction needs to be applied.
    Normal,

    /// We passed through an impl or trait and are now in one of its
    /// methods or associated types. Allow references to ty params that impl or trait
    /// binds. Disallow any other upvars (including other ty params that are
    /// upvars).
    AssocItem,

    /// We passed through a closure. Disallow labels.
    ClosureOrAsync,

    /// We passed through an item scope. Disallow upvars.
    Item(HasGenericParams),

    /// We're in a constant item. Can't refer to dynamic stuff.
    ///
    /// The item may reference generic parameters in trivial constant expressions.
    /// All other constants aren't allowed to use generic params at all.
    ConstantItem(ConstantHasGenerics, Option<(Ident, ConstantItemKind)>),

    /// We passed through a module.
    Module(Module<'a>),

    /// We passed through a `macro_rules!` statement
    MacroDefinition(DefId),

    /// All bindings in this rib are generic parameters that can't be used
    /// from the default of a generic parameter because they're not declared
    /// before said generic parameter. Also see the `visit_generics` override.
    ForwardGenericParamBan,

    /// We are inside of the type of a const parameter. Can't refer to any
    /// parameters.
    ConstParamTy,

    /// We are inside a `sym` inline assembly operand. Can only refer to
    /// globals.
    InlineAsmSym,
}

impl RibKind<'_> {
    /// Whether this rib kind contains generic parameters, as opposed to local
    /// variables.
    pub(crate) fn contains_params(&self) -> bool {
        match self {
            RibKind::Normal
            | RibKind::ClosureOrAsync
            | RibKind::ConstantItem(..)
            | RibKind::Module(_)
            | RibKind::MacroDefinition(_)
            | RibKind::ConstParamTy
            | RibKind::InlineAsmSym => false,
            RibKind::AssocItem | RibKind::Item(_) | RibKind::ForwardGenericParamBan => true,
        }
    }

    /// This rib forbids referring to labels defined in upwards ribs.
    fn is_label_barrier(self) -> bool {
        match self {
            RibKind::Normal | RibKind::MacroDefinition(..) => false,

            RibKind::AssocItem
            | RibKind::ClosureOrAsync
            | RibKind::Item(..)
            | RibKind::ConstantItem(..)
            | RibKind::Module(..)
            | RibKind::ForwardGenericParamBan
            | RibKind::ConstParamTy
            | RibKind::InlineAsmSym => true,
        }
    }
}

/// A single local scope.
///
/// A rib represents a scope names can live in. Note that these appear in many places, not just
/// around braces. At any place where the list of accessible names (of the given namespace)
/// changes or a new restrictions on the name accessibility are introduced, a new rib is put onto a
/// stack. This may be, for example, a `let` statement (because it introduces variables), a macro,
/// etc.
///
/// Different [rib kinds](enum@RibKind) are transparent for different names.
///
/// The resolution keeps a separate stack of ribs as it traverses the AST for each namespace. When
/// resolving, the name is looked up from inside out.
#[derive(Debug)]
pub(crate) struct Rib<'a, R = Res> {
    pub bindings: IdentMap<R>,
    pub kind: RibKind<'a>,
}

impl<'a, R> Rib<'a, R> {
    fn new(kind: RibKind<'a>) -> Rib<'a, R> {
        Rib { bindings: Default::default(), kind }
    }
}

#[derive(Clone, Copy, Debug)]
enum LifetimeUseSet {
    One { use_span: Span, use_ctxt: visit::LifetimeCtxt },
    Many,
}

#[derive(Copy, Clone, Debug)]
enum LifetimeRibKind {
    // -- Ribs introducing named lifetimes
    //
    /// This rib declares generic parameters.
    /// Only for this kind the `LifetimeRib::bindings` field can be non-empty.
    Generics { binder: NodeId, span: Span, kind: LifetimeBinderKind },

    // -- Ribs introducing unnamed lifetimes
    //
    /// Create a new anonymous lifetime parameter and reference it.
    ///
    /// If `report_in_path`, report an error when encountering lifetime elision in a path:
    /// ```compile_fail
    /// struct Foo<'a> { x: &'a () }
    /// async fn foo(x: Foo) {}
    /// ```
    ///
    /// Note: the error should not trigger when the elided lifetime is in a pattern or
    /// expression-position path:
    /// ```
    /// struct Foo<'a> { x: &'a () }
    /// async fn foo(Foo { x: _ }: Foo<'_>) {}
    /// ```
    AnonymousCreateParameter { binder: NodeId, report_in_path: bool },

    /// Replace all anonymous lifetimes by provided lifetime.
    Elided(LifetimeRes),

    // -- Barrier ribs that stop lifetime lookup, or continue it but produce an error later.
    //
    /// Give a hard error when either `&` or `'_` is written. Used to
    /// rule out things like `where T: Foo<'_>`. Does not imply an
    /// error on default object bounds (e.g., `Box<dyn Foo>`).
    AnonymousReportError,

    /// Resolves elided lifetimes to `'static`, but gives a warning that this behavior
    /// is a bug and will be reverted soon.
    AnonymousWarn(NodeId),

    /// Signal we cannot find which should be the anonymous lifetime.
    ElisionFailure,

    /// This rib forbids usage of generic parameters inside of const parameter types.
    ///
    /// While this is desirable to support eventually, it is difficult to do and so is
    /// currently forbidden. See rust-lang/project-const-generics#28 for more info.
    ConstParamTy,

    /// Usage of generic parameters is forbidden in various positions for anon consts:
    /// - const arguments when `generic_const_exprs` is not enabled
    /// - enum discriminant values
    ///
    /// This rib emits an error when a lifetime would resolve to a lifetime parameter.
    ConcreteAnonConst(NoConstantGenericsReason),

    /// This rib acts as a barrier to forbid reference to lifetimes of a parent item.
    Item,
}

#[derive(Copy, Clone, Debug)]
enum LifetimeBinderKind {
    BareFnType,
    PolyTrait,
    WhereBound,
    Item,
    ConstItem,
    Function,
    Closure,
    ImplBlock,
}

impl LifetimeBinderKind {
    fn descr(self) -> &'static str {
        use LifetimeBinderKind::*;
        match self {
            BareFnType => "type",
            PolyTrait => "bound",
            WhereBound => "bound",
            Item | ConstItem => "item",
            ImplBlock => "impl block",
            Function => "function",
            Closure => "closure",
        }
    }
}

#[derive(Debug)]
struct LifetimeRib {
    kind: LifetimeRibKind,
    // We need to preserve insertion order for async fns.
    bindings: FxIndexMap<Ident, (NodeId, LifetimeRes)>,
}

impl LifetimeRib {
    fn new(kind: LifetimeRibKind) -> LifetimeRib {
        LifetimeRib { bindings: Default::default(), kind }
    }
}

#[derive(Copy, Clone, PartialEq, Eq, Debug)]
pub(crate) enum AliasPossibility {
    No,
    Maybe,
}

#[derive(Copy, Clone, Debug)]
pub(crate) enum PathSource<'a> {
    // Type paths `Path`.
    Type,
    // Trait paths in bounds or impls.
    Trait(AliasPossibility),
    // Expression paths `path`, with optional parent context.
    Expr(Option<&'a Expr>),
    // Paths in path patterns `Path`.
    Pat,
    // Paths in struct expressions and patterns `Path { .. }`.
    Struct,
    // Paths in tuple struct patterns `Path(..)`.
    TupleStruct(Span, &'a [Span]),
    // `m::A::B` in `<T as m::A>::B::C`.
    TraitItem(Namespace),
}

impl<'a> PathSource<'a> {
    fn namespace(self) -> Namespace {
        match self {
            PathSource::Type | PathSource::Trait(_) | PathSource::Struct => TypeNS,
            PathSource::Expr(..) | PathSource::Pat | PathSource::TupleStruct(..) => ValueNS,
            PathSource::TraitItem(ns) => ns,
        }
    }

    fn defer_to_typeck(self) -> bool {
        match self {
            PathSource::Type
            | PathSource::Expr(..)
            | PathSource::Pat
            | PathSource::Struct
            | PathSource::TupleStruct(..) => true,
            PathSource::Trait(_) | PathSource::TraitItem(..) => false,
        }
    }

    fn descr_expected(self) -> &'static str {
        match &self {
            PathSource::Type => "type",
            PathSource::Trait(_) => "trait",
            PathSource::Pat => "unit struct, unit variant or constant",
            PathSource::Struct => "struct, variant or union type",
            PathSource::TupleStruct(..) => "tuple struct or tuple variant",
            PathSource::TraitItem(ns) => match ns {
                TypeNS => "associated type",
                ValueNS => "method or associated constant",
                MacroNS => bug!("associated macro"),
            },
            PathSource::Expr(parent) => match parent.as_ref().map(|p| &p.kind) {
                // "function" here means "anything callable" rather than `DefKind::Fn`,
                // this is not precise but usually more helpful than just "value".
                Some(ExprKind::Call(call_expr, _)) => match &call_expr.kind {
                    // the case of `::some_crate()`
                    ExprKind::Path(_, path)
                        if path.segments.len() == 2
                            && path.segments[0].ident.name == kw::PathRoot =>
                    {
                        "external crate"
                    }
                    ExprKind::Path(_, path) => {
                        let mut msg = "function";
                        if let Some(segment) = path.segments.iter().last() {
                            if let Some(c) = segment.ident.to_string().chars().next() {
                                if c.is_uppercase() {
                                    msg = "function, tuple struct or tuple variant";
                                }
                            }
                        }
                        msg
                    }
                    _ => "function",
                },
                _ => "value",
            },
        }
    }

    fn is_call(self) -> bool {
        matches!(self, PathSource::Expr(Some(&Expr { kind: ExprKind::Call(..), .. })))
    }

    pub(crate) fn is_expected(self, res: Res) -> bool {
        match self {
            PathSource::Type => matches!(
                res,
                Res::Def(
                    DefKind::Struct
                        | DefKind::Union
                        | DefKind::Enum
                        | DefKind::Trait
                        | DefKind::TraitAlias
                        | DefKind::TyAlias
                        | DefKind::AssocTy
                        | DefKind::TyParam
                        | DefKind::OpaqueTy
                        | DefKind::ForeignTy,
                    _,
                ) | Res::PrimTy(..)
                    | Res::SelfTyParam { .. }
                    | Res::SelfTyAlias { .. }
            ),
            PathSource::Trait(AliasPossibility::No) => matches!(res, Res::Def(DefKind::Trait, _)),
            PathSource::Trait(AliasPossibility::Maybe) => {
                matches!(res, Res::Def(DefKind::Trait | DefKind::TraitAlias, _))
            }
            PathSource::Expr(..) => matches!(
                res,
                Res::Def(
                    DefKind::Ctor(_, CtorKind::Const | CtorKind::Fn)
                        | DefKind::Const
                        | DefKind::Static(_)
                        | DefKind::Fn
                        | DefKind::AssocFn
                        | DefKind::AssocConst
                        | DefKind::ConstParam,
                    _,
                ) | Res::Local(..)
                    | Res::SelfCtor(..)
            ),
            PathSource::Pat => {
                res.expected_in_unit_struct_pat()
                    || matches!(res, Res::Def(DefKind::Const | DefKind::AssocConst, _))
            }
            PathSource::TupleStruct(..) => res.expected_in_tuple_struct_pat(),
            PathSource::Struct => matches!(
                res,
                Res::Def(
                    DefKind::Struct
                        | DefKind::Union
                        | DefKind::Variant
                        | DefKind::TyAlias
                        | DefKind::AssocTy,
                    _,
                ) | Res::SelfTyParam { .. }
                    | Res::SelfTyAlias { .. }
            ),
            PathSource::TraitItem(ns) => match res {
                Res::Def(DefKind::AssocConst | DefKind::AssocFn, _) if ns == ValueNS => true,
                Res::Def(DefKind::AssocTy, _) if ns == TypeNS => true,
                _ => false,
            },
        }
    }

    fn error_code(self, has_unexpected_resolution: bool) -> DiagnosticId {
        use rustc_errors::error_code;
        match (self, has_unexpected_resolution) {
            (PathSource::Trait(_), true) => error_code!(E0404),
            (PathSource::Trait(_), false) => error_code!(E0405),
            (PathSource::Type, true) => error_code!(E0573),
            (PathSource::Type, false) => error_code!(E0412),
            (PathSource::Struct, true) => error_code!(E0574),
            (PathSource::Struct, false) => error_code!(E0422),
            (PathSource::Expr(..), true) => error_code!(E0423),
            (PathSource::Expr(..), false) => error_code!(E0425),
            (PathSource::Pat | PathSource::TupleStruct(..), true) => error_code!(E0532),
            (PathSource::Pat | PathSource::TupleStruct(..), false) => error_code!(E0531),
            (PathSource::TraitItem(..), true) => error_code!(E0575),
            (PathSource::TraitItem(..), false) => error_code!(E0576),
        }
    }
}

/// At this point for most items we can answer whether that item is exported or not,
/// but some items like impls require type information to determine exported-ness, so we make a
/// conservative estimate for them (e.g. based on nominal visibility).
#[derive(Clone, Copy)]
enum MaybeExported<'a> {
    Ok(NodeId),
    Impl(Option<DefId>),
    ImplItem(Result<DefId, &'a Visibility>),
    NestedUse(&'a Visibility),
}

impl MaybeExported<'_> {
    fn eval(self, r: &Resolver<'_, '_>) -> bool {
        let def_id = match self {
            MaybeExported::Ok(node_id) => Some(r.local_def_id(node_id)),
            MaybeExported::Impl(Some(trait_def_id)) | MaybeExported::ImplItem(Ok(trait_def_id)) => {
                trait_def_id.as_local()
            }
            MaybeExported::Impl(None) => return true,
            MaybeExported::ImplItem(Err(vis)) | MaybeExported::NestedUse(vis) => {
                return vis.kind.is_pub();
            }
        };
        def_id.map_or(true, |def_id| r.effective_visibilities.is_exported(def_id))
    }
}

#[derive(Default)]
struct DiagnosticMetadata<'ast> {
    /// The current trait's associated items' ident, used for diagnostic suggestions.
    current_trait_assoc_items: Option<&'ast [P<AssocItem>]>,

    /// The current self type if inside an impl (used for better errors).
    current_self_type: Option<Ty>,

    /// The current self item if inside an ADT (used for better errors).
    current_self_item: Option<NodeId>,

    /// The current trait (used to suggest).
    current_item: Option<&'ast Item>,

    /// When processing generics and encountering a type not found, suggest introducing a type
    /// param.
    currently_processing_generics: bool,

    /// The current enclosing (non-closure) function (used for better errors).
    current_function: Option<(FnKind<'ast>, Span)>,

    /// A list of labels as of yet unused. Labels will be removed from this map when
    /// they are used (in a `break` or `continue` statement)
    unused_labels: FxHashMap<NodeId, Span>,

    /// Only used for better errors on `let x = { foo: bar };`.
    /// In the case of a parse error with `let x = { foo: bar, };`, this isn't needed, it's only
    /// needed for cases where this parses as a correct type ascription.
    current_block_could_be_bare_struct_literal: Option<Span>,

    /// Only used for better errors on `let <pat>: <expr, not type>;`.
    current_let_binding: Option<(Span, Option<Span>, Option<Span>)>,

    /// Used to detect possible `if let` written without `let` and to provide structured suggestion.
    in_if_condition: Option<&'ast Expr>,

    /// Used to detect possible new binding written without `let` and to provide structured suggestion.
    in_assignment: Option<&'ast Expr>,
    is_assign_rhs: bool,

    /// Used to detect possible `.` -> `..` typo when calling methods.
    in_range: Option<(&'ast Expr, &'ast Expr)>,

    /// If we are currently in a trait object definition. Used to point at the bounds when
    /// encountering a struct or enum.
    current_trait_object: Option<&'ast [ast::GenericBound]>,

    /// Given `where <T as Bar>::Baz: String`, suggest `where T: Bar<Baz = String>`.
    current_where_predicate: Option<&'ast WherePredicate>,

    current_type_path: Option<&'ast Ty>,

    /// The current impl items (used to suggest).
    current_impl_items: Option<&'ast [P<AssocItem>]>,

    /// When processing impl trait
    currently_processing_impl_trait: Option<(TraitRef, Ty)>,

    /// Accumulate the errors due to missed lifetime elision,
    /// and report them all at once for each function.
    current_elision_failures: Vec<MissingLifetime>,
}

struct LateResolutionVisitor<'a, 'b, 'ast, 'tcx> {
    r: &'b mut Resolver<'a, 'tcx>,

    /// The module that represents the current item scope.
    parent_scope: ParentScope<'a>,

    /// The current set of local scopes for types and values.
    ribs: PerNS<Vec<Rib<'a>>>,

    /// Previous popped `rib`, only used for diagnostic.
    last_block_rib: Option<Rib<'a>>,

    /// The current set of local scopes, for labels.
    label_ribs: Vec<Rib<'a, NodeId>>,

    /// The current set of local scopes for lifetimes.
    lifetime_ribs: Vec<LifetimeRib>,

    /// We are looking for lifetimes in an elision context.
    /// The set contains all the resolutions that we encountered so far.
    /// They will be used to determine the correct lifetime for the fn return type.
    /// The `LifetimeElisionCandidate` is used for diagnostics, to suggest introducing named
    /// lifetimes.
    lifetime_elision_candidates: Option<Vec<(LifetimeRes, LifetimeElisionCandidate)>>,

    /// The trait that the current context can refer to.
    current_trait_ref: Option<(Module<'a>, TraitRef)>,

    /// Fields used to add information to diagnostic errors.
    diagnostic_metadata: Box<DiagnosticMetadata<'ast>>,

    /// State used to know whether to ignore resolution errors for function bodies.
    ///
    /// In particular, rustdoc uses this to avoid giving errors for `cfg()` items.
    /// In most cases this will be `None`, in which case errors will always be reported.
    /// If it is `true`, then it will be updated when entering a nested function or trait body.
    in_func_body: bool,

    /// Count the number of places a lifetime is used.
    lifetime_uses: FxHashMap<LocalDefId, LifetimeUseSet>,
}

/// Walks the whole crate in DFS order, visiting each item, resolving names as it goes.
impl<'a: 'ast, 'ast, 'tcx> Visitor<'ast> for LateResolutionVisitor<'a, '_, 'ast, 'tcx> {
    fn visit_attribute(&mut self, _: &'ast Attribute) {
        // We do not want to resolve expressions that appear in attributes,
        // as they do not correspond to actual code.
    }
    fn visit_item(&mut self, item: &'ast Item) {
        let prev = replace(&mut self.diagnostic_metadata.current_item, Some(item));
        // Always report errors in items we just entered.
        let old_ignore = replace(&mut self.in_func_body, false);
        self.with_lifetime_rib(LifetimeRibKind::Item, |this| this.resolve_item(item));
        self.in_func_body = old_ignore;
        self.diagnostic_metadata.current_item = prev;
    }
    fn visit_arm(&mut self, arm: &'ast Arm) {
        self.resolve_arm(arm);
    }
    fn visit_block(&mut self, block: &'ast Block) {
        let old_macro_rules = self.parent_scope.macro_rules;
        self.resolve_block(block);
        self.parent_scope.macro_rules = old_macro_rules;
    }
    fn visit_anon_const(&mut self, _constant: &'ast AnonConst) {
        bug!("encountered anon const without a manual call to `resolve_anon_const`");
    }
    fn visit_expr(&mut self, expr: &'ast Expr) {
        self.resolve_expr(expr, None);
    }
    fn visit_local(&mut self, local: &'ast Local) {
        let local_spans = match local.pat.kind {
            // We check for this to avoid tuple struct fields.
            PatKind::Wild => None,
            _ => Some((
                local.pat.span,
                local.ty.as_ref().map(|ty| ty.span),
                local.kind.init().map(|init| init.span),
            )),
        };
        let original = replace(&mut self.diagnostic_metadata.current_let_binding, local_spans);
        self.resolve_local(local);
        self.diagnostic_metadata.current_let_binding = original;
    }
    fn visit_ty(&mut self, ty: &'ast Ty) {
        let prev = self.diagnostic_metadata.current_trait_object;
        let prev_ty = self.diagnostic_metadata.current_type_path;
        match &ty.kind {
            TyKind::Ref(None, _) => {
                // Elided lifetime in reference: we resolve as if there was some lifetime `'_` with
                // NodeId `ty.id`.
                // This span will be used in case of elision failure.
                let span = self.r.tcx.sess.source_map().start_point(ty.span);
                self.resolve_elided_lifetime(ty.id, span);
                visit::walk_ty(self, ty);
            }
            TyKind::Path(qself, path) => {
                self.diagnostic_metadata.current_type_path = Some(ty);
<<<<<<< HEAD
                self.smart_resolve_path(ty.id, qself.as_ref(), path, PathSource::Type);
=======
                self.smart_resolve_path(ty.id, &qself, path, PathSource::Type);
>>>>>>> 79e9716c

                // Check whether we should interpret this as a bare trait object.
                if qself.is_none()
                    && let Some(partial_res) = self.r.partial_res_map.get(&ty.id)
<<<<<<< HEAD
                    && partial_res.unresolved_segments() == 0
                    && let Res::Def(DefKind::Trait | DefKind::TraitAlias, _) = partial_res.base_res()
                {
                    // This path is actually a bare trait object.  In case of a bare `Fn`-trait
=======
                    && let Some(Res::Def(DefKind::Trait | DefKind::TraitAlias, _)) = partial_res.full_res()
                {
                    // This path is actually a bare trait object. In case of a bare `Fn`-trait
>>>>>>> 79e9716c
                    // object with anonymous lifetimes, we need this rib to correctly place the
                    // synthetic lifetimes.
                    let span = ty.span.shrink_to_lo().to(path.span.shrink_to_lo());
                    self.with_generic_param_rib(
                        &[],
<<<<<<< HEAD
                        NormalRibKind,
=======
                        RibKind::Normal,
>>>>>>> 79e9716c
                        LifetimeRibKind::Generics {
                            binder: ty.id,
                            kind: LifetimeBinderKind::PolyTrait,
                            span,
                        },
                        |this| this.visit_path(&path, ty.id),
                    );
<<<<<<< HEAD
                    self.diagnostic_metadata.current_type_path = prev_ty;
                    return;
=======
                } else {
                    visit::walk_ty(self, ty)
>>>>>>> 79e9716c
                }
            }
            TyKind::ImplicitSelf => {
                let self_ty = Ident::with_dummy_span(kw::SelfUpper);
                let res = self
                    .resolve_ident_in_lexical_scope(
                        self_ty,
                        TypeNS,
                        Some(Finalize::new(ty.id, ty.span)),
                        None,
                    )
                    .map_or(Res::Err, |d| d.res());
                self.r.record_partial_res(ty.id, PartialRes::new(res));
                visit::walk_ty(self, ty)
            }
            TyKind::ImplTrait(node_id, _) => {
                let candidates = self.lifetime_elision_candidates.take();
                visit::walk_ty(self, ty);
                self.record_lifetime_params_for_impl_trait(*node_id);
                self.lifetime_elision_candidates = candidates;
            }
            TyKind::TraitObject(bounds, ..) => {
                self.diagnostic_metadata.current_trait_object = Some(&bounds[..]);
                visit::walk_ty(self, ty)
            }
            TyKind::BareFn(bare_fn) => {
                let span = ty.span.shrink_to_lo().to(bare_fn.decl_span.shrink_to_lo());
                self.with_generic_param_rib(
                    &bare_fn.generic_params,
                    RibKind::Normal,
                    LifetimeRibKind::Generics {
                        binder: ty.id,
                        kind: LifetimeBinderKind::BareFnType,
                        span,
                    },
                    |this| {
                        this.visit_generic_params(&bare_fn.generic_params, false);
                        this.with_lifetime_rib(
                            LifetimeRibKind::AnonymousCreateParameter {
                                binder: ty.id,
                                report_in_path: false,
                            },
                            |this| {
                                this.resolve_fn_signature(
                                    ty.id,
                                    false,
                                    // We don't need to deal with patterns in parameters, because
                                    // they are not possible for foreign or bodiless functions.
                                    bare_fn
                                        .decl
                                        .inputs
                                        .iter()
                                        .map(|Param { ty, .. }| (None, &**ty)),
                                    &bare_fn.decl.output,
                                )
                            },
                        );
                    },
                )
            }
            TyKind::Array(element_ty, length) => {
                self.visit_ty(element_ty);
                self.resolve_anon_const(length, AnonConstKind::ConstArg(IsRepeatExpr::No));
            }
            TyKind::Typeof(ct) => {
                self.resolve_anon_const(ct, AnonConstKind::ConstArg(IsRepeatExpr::No))
            }
            _ => visit::walk_ty(self, ty),
        }
        self.diagnostic_metadata.current_trait_object = prev;
        self.diagnostic_metadata.current_type_path = prev_ty;
    }
    fn visit_poly_trait_ref(&mut self, tref: &'ast PolyTraitRef) {
        let span = tref.span.shrink_to_lo().to(tref.trait_ref.path.span.shrink_to_lo());
        self.with_generic_param_rib(
            &tref.bound_generic_params,
            RibKind::Normal,
            LifetimeRibKind::Generics {
                binder: tref.trait_ref.ref_id,
                kind: LifetimeBinderKind::PolyTrait,
                span,
            },
            |this| {
                this.visit_generic_params(&tref.bound_generic_params, false);
                this.smart_resolve_path(
                    tref.trait_ref.ref_id,
                    &None,
                    &tref.trait_ref.path,
                    PathSource::Trait(AliasPossibility::Maybe),
                );
                this.visit_trait_ref(&tref.trait_ref);
            },
        );
    }
    fn visit_foreign_item(&mut self, foreign_item: &'ast ForeignItem) {
        self.resolve_doc_links(&foreign_item.attrs, MaybeExported::Ok(foreign_item.id));
        match foreign_item.kind {
            ForeignItemKind::TyAlias(box TyAlias { ref generics, .. }) => {
                self.with_generic_param_rib(
                    &generics.params,
                    RibKind::Item(HasGenericParams::Yes(generics.span)),
                    LifetimeRibKind::Generics {
                        binder: foreign_item.id,
                        kind: LifetimeBinderKind::Item,
                        span: generics.span,
                    },
                    |this| visit::walk_foreign_item(this, foreign_item),
                );
            }
            ForeignItemKind::Fn(box Fn { ref generics, .. }) => {
                self.with_generic_param_rib(
                    &generics.params,
                    RibKind::Item(HasGenericParams::Yes(generics.span)),
                    LifetimeRibKind::Generics {
                        binder: foreign_item.id,
                        kind: LifetimeBinderKind::Function,
                        span: generics.span,
                    },
                    |this| visit::walk_foreign_item(this, foreign_item),
                );
            }
            ForeignItemKind::Static(..) => {
                self.with_static_rib(|this| {
                    visit::walk_foreign_item(this, foreign_item);
                });
            }
            ForeignItemKind::MacCall(..) => {
                panic!("unexpanded macro in resolve!")
            }
        }
    }
    fn visit_fn(&mut self, fn_kind: FnKind<'ast>, sp: Span, fn_id: NodeId) {
        let previous_value = self.diagnostic_metadata.current_function;
        match fn_kind {
            // Bail if the function is foreign, and thus cannot validly have
            // a body, or if there's no body for some other reason.
            FnKind::Fn(FnCtxt::Foreign, _, sig, _, generics, _)
            | FnKind::Fn(_, _, sig, _, generics, None) => {
                self.visit_fn_header(&sig.header);
                self.visit_generics(generics);
                self.with_lifetime_rib(
                    LifetimeRibKind::AnonymousCreateParameter {
                        binder: fn_id,
                        report_in_path: false,
                    },
                    |this| {
                        this.resolve_fn_signature(
                            fn_id,
                            sig.decl.has_self(),
                            sig.decl.inputs.iter().map(|Param { ty, .. }| (None, &**ty)),
                            &sig.decl.output,
                        );

                        if let Some((async_node_id, _)) = sig.header.asyncness.opt_return_id() {
                            this.record_lifetime_params_for_impl_trait(async_node_id);
                        }
                    },
                );
                return;
            }
            FnKind::Fn(..) => {
                self.diagnostic_metadata.current_function = Some((fn_kind, sp));
            }
            // Do not update `current_function` for closures: it suggests `self` parameters.
            FnKind::Closure(..) => {}
        };
        debug!("(resolving function) entering function");

        // Create a value rib for the function.
        self.with_rib(ValueNS, RibKind::ClosureOrAsync, |this| {
            // Create a label rib for the function.
            this.with_label_rib(RibKind::ClosureOrAsync, |this| {
                match fn_kind {
                    FnKind::Fn(_, _, sig, _, generics, body) => {
                        this.visit_generics(generics);

                        let declaration = &sig.decl;
                        let async_node_id = sig.header.asyncness.opt_return_id();

                        this.with_lifetime_rib(
                            LifetimeRibKind::AnonymousCreateParameter {
                                binder: fn_id,
                                report_in_path: async_node_id.is_some(),
                            },
                            |this| {
                                this.resolve_fn_signature(
                                    fn_id,
                                    declaration.has_self(),
                                    declaration
                                        .inputs
                                        .iter()
                                        .map(|Param { pat, ty, .. }| (Some(&**pat), &**ty)),
                                    &declaration.output,
                                );

                                if let Some((async_node_id, _)) = async_node_id {
                                    this.record_lifetime_params_for_impl_trait(async_node_id);
                                }
                            },
                        );

                        if let Some(body) = body {
                            // Ignore errors in function bodies if this is rustdoc
                            // Be sure not to set this until the function signature has been resolved.
                            let previous_state = replace(&mut this.in_func_body, true);
                            // We only care block in the same function
                            this.last_block_rib = None;
                            // Resolve the function body, potentially inside the body of an async closure
                            this.with_lifetime_rib(
                                LifetimeRibKind::Elided(LifetimeRes::Infer),
                                |this| this.visit_block(body),
                            );

                            debug!("(resolving function) leaving function");
                            this.in_func_body = previous_state;
                        }
                    }
                    FnKind::Closure(binder, declaration, body) => {
                        this.visit_closure_binder(binder);

                        this.with_lifetime_rib(
                            match binder {
                                // We do not have any explicit generic lifetime parameter.
                                ClosureBinder::NotPresent => {
                                    LifetimeRibKind::AnonymousCreateParameter {
                                        binder: fn_id,
                                        report_in_path: false,
                                    }
                                }
                                ClosureBinder::For { .. } => LifetimeRibKind::AnonymousReportError,
                            },
                            // Add each argument to the rib.
                            |this| this.resolve_params(&declaration.inputs),
                        );
                        this.with_lifetime_rib(
                            match binder {
                                ClosureBinder::NotPresent => {
                                    LifetimeRibKind::Elided(LifetimeRes::Infer)
                                }
                                ClosureBinder::For { .. } => LifetimeRibKind::AnonymousReportError,
                            },
                            |this| visit::walk_fn_ret_ty(this, &declaration.output),
                        );

                        // Ignore errors in function bodies if this is rustdoc
                        // Be sure not to set this until the function signature has been resolved.
                        let previous_state = replace(&mut this.in_func_body, true);
                        // Resolve the function body, potentially inside the body of an async closure
                        this.with_lifetime_rib(
                            LifetimeRibKind::Elided(LifetimeRes::Infer),
                            |this| this.visit_expr(body),
                        );

                        debug!("(resolving function) leaving function");
                        this.in_func_body = previous_state;
                    }
                }
            })
        });
        self.diagnostic_metadata.current_function = previous_value;
    }
    fn visit_lifetime(&mut self, lifetime: &'ast Lifetime, use_ctxt: visit::LifetimeCtxt) {
        self.resolve_lifetime(lifetime, use_ctxt)
    }

    fn visit_generics(&mut self, generics: &'ast Generics) {
        self.visit_generic_params(
            &generics.params,
            self.diagnostic_metadata.current_self_item.is_some(),
        );
        for p in &generics.where_clause.predicates {
            self.visit_where_predicate(p);
        }
    }

    fn visit_closure_binder(&mut self, b: &'ast ClosureBinder) {
        match b {
            ClosureBinder::NotPresent => {}
            ClosureBinder::For { generic_params, .. } => {
                self.visit_generic_params(
                    &generic_params,
                    self.diagnostic_metadata.current_self_item.is_some(),
                );
            }
        }
    }

    fn visit_generic_arg(&mut self, arg: &'ast GenericArg) {
        debug!("visit_generic_arg({:?})", arg);
        let prev = replace(&mut self.diagnostic_metadata.currently_processing_generics, true);
        match arg {
            GenericArg::Type(ref ty) => {
                // We parse const arguments as path types as we cannot distinguish them during
                // parsing. We try to resolve that ambiguity by attempting resolution the type
                // namespace first, and if that fails we try again in the value namespace. If
                // resolution in the value namespace succeeds, we have an generic const argument on
                // our hands.
                if let TyKind::Path(None, ref path) = ty.kind {
                    // We cannot disambiguate multi-segment paths right now as that requires type
                    // checking.
                    if path.is_potential_trivial_const_arg() {
                        let mut check_ns = |ns| {
                            self.maybe_resolve_ident_in_lexical_scope(path.segments[0].ident, ns)
                                .is_some()
                        };
                        if !check_ns(TypeNS) && check_ns(ValueNS) {
                            self.resolve_anon_const_manual(
                                true,
                                AnonConstKind::ConstArg(IsRepeatExpr::No),
                                |this| {
                                    this.smart_resolve_path(
                                        ty.id,
                                        &None,
                                        path,
                                        PathSource::Expr(None),
                                    );
                                    this.visit_path(path, ty.id);
                                },
                            );

                            self.diagnostic_metadata.currently_processing_generics = prev;
                            return;
                        }
                    }
                }

                self.visit_ty(ty);
            }
            GenericArg::Lifetime(lt) => self.visit_lifetime(lt, visit::LifetimeCtxt::GenericArg),
            GenericArg::Const(ct) => {
                self.resolve_anon_const(ct, AnonConstKind::ConstArg(IsRepeatExpr::No))
            }
        }
        self.diagnostic_metadata.currently_processing_generics = prev;
    }

    fn visit_assoc_constraint(&mut self, constraint: &'ast AssocConstraint) {
        self.visit_ident(constraint.ident);
        if let Some(ref gen_args) = constraint.gen_args {
            // Forbid anonymous lifetimes in GAT parameters until proper semantics are decided.
            self.with_lifetime_rib(LifetimeRibKind::AnonymousReportError, |this| {
                this.visit_generic_args(gen_args)
            });
        }
        match constraint.kind {
            AssocConstraintKind::Equality { ref term } => match term {
                Term::Ty(ty) => self.visit_ty(ty),
                Term::Const(c) => {
                    self.resolve_anon_const(c, AnonConstKind::ConstArg(IsRepeatExpr::No))
                }
            },
            AssocConstraintKind::Bound { ref bounds } => {
                self.record_lifetime_params_for_impl_trait(constraint.id);
                walk_list!(self, visit_param_bound, bounds, BoundKind::Bound);
            }
        }
    }

    fn visit_path_segment(&mut self, path_segment: &'ast PathSegment) {
        if let Some(ref args) = path_segment.args {
            match &**args {
                GenericArgs::AngleBracketed(..) => visit::walk_generic_args(self, args),
                GenericArgs::Parenthesized(p_args) => {
                    // Probe the lifetime ribs to know how to behave.
                    for rib in self.lifetime_ribs.iter().rev() {
                        match rib.kind {
                            // We are inside a `PolyTraitRef`. The lifetimes are
                            // to be introduced in that (maybe implicit) `for<>` binder.
                            LifetimeRibKind::Generics {
                                binder,
                                kind: LifetimeBinderKind::PolyTrait,
                                ..
                            } => {
                                self.with_lifetime_rib(
                                    LifetimeRibKind::AnonymousCreateParameter {
                                        binder,
                                        report_in_path: false,
                                    },
                                    |this| {
                                        this.resolve_fn_signature(
                                            binder,
                                            false,
                                            p_args.inputs.iter().map(|ty| (None, &**ty)),
                                            &p_args.output,
                                        )
                                    },
                                );
                                break;
                            }
                            // We have nowhere to introduce generics. Code is malformed,
                            // so use regular lifetime resolution to avoid spurious errors.
                            LifetimeRibKind::Item | LifetimeRibKind::Generics { .. } => {
                                visit::walk_generic_args(self, args);
                                break;
                            }
                            LifetimeRibKind::AnonymousCreateParameter { .. }
                            | LifetimeRibKind::AnonymousReportError
                            | LifetimeRibKind::AnonymousWarn(_)
                            | LifetimeRibKind::Elided(_)
                            | LifetimeRibKind::ElisionFailure
                            | LifetimeRibKind::ConcreteAnonConst(_)
                            | LifetimeRibKind::ConstParamTy => {}
                        }
                    }
                }
            }
        }
    }

    fn visit_where_predicate(&mut self, p: &'ast WherePredicate) {
        debug!("visit_where_predicate {:?}", p);
        let previous_value =
            replace(&mut self.diagnostic_metadata.current_where_predicate, Some(p));
        self.with_lifetime_rib(LifetimeRibKind::AnonymousReportError, |this| {
            if let WherePredicate::BoundPredicate(WhereBoundPredicate {
                ref bounded_ty,
                ref bounds,
                ref bound_generic_params,
                span: predicate_span,
                ..
            }) = p
            {
                let span = predicate_span.shrink_to_lo().to(bounded_ty.span.shrink_to_lo());
                this.with_generic_param_rib(
                    &bound_generic_params,
                    RibKind::Normal,
                    LifetimeRibKind::Generics {
                        binder: bounded_ty.id,
                        kind: LifetimeBinderKind::WhereBound,
                        span,
                    },
                    |this| {
                        this.visit_generic_params(&bound_generic_params, false);
                        this.visit_ty(bounded_ty);
                        for bound in bounds {
                            this.visit_param_bound(bound, BoundKind::Bound)
                        }
                    },
                );
            } else {
                visit::walk_where_predicate(this, p);
            }
        });
        self.diagnostic_metadata.current_where_predicate = previous_value;
    }

    fn visit_inline_asm(&mut self, asm: &'ast InlineAsm) {
        for (op, _) in &asm.operands {
            match op {
                InlineAsmOperand::In { expr, .. }
                | InlineAsmOperand::Out { expr: Some(expr), .. }
                | InlineAsmOperand::InOut { expr, .. } => self.visit_expr(expr),
                InlineAsmOperand::Out { expr: None, .. } => {}
                InlineAsmOperand::SplitInOut { in_expr, out_expr, .. } => {
                    self.visit_expr(in_expr);
                    if let Some(out_expr) = out_expr {
                        self.visit_expr(out_expr);
                    }
                }
                InlineAsmOperand::Const { anon_const, .. } => {
                    // Although this is `DefKind::AnonConst`, it is allowed to reference outer
                    // generic parameters like an inline const.
                    self.resolve_anon_const(anon_const, AnonConstKind::InlineConst);
                }
                InlineAsmOperand::Sym { sym } => self.visit_inline_asm_sym(sym),
            }
        }
    }

    fn visit_inline_asm_sym(&mut self, sym: &'ast InlineAsmSym) {
        // This is similar to the code for AnonConst.
        self.with_rib(ValueNS, RibKind::InlineAsmSym, |this| {
            this.with_rib(TypeNS, RibKind::InlineAsmSym, |this| {
                this.with_label_rib(RibKind::InlineAsmSym, |this| {
                    this.smart_resolve_path(sym.id, &sym.qself, &sym.path, PathSource::Expr(None));
                    visit::walk_inline_asm_sym(this, sym);
                });
            })
        });
    }

    fn visit_variant(&mut self, v: &'ast Variant) {
        self.resolve_doc_links(&v.attrs, MaybeExported::Ok(v.id));
        visit::walk_variant(self, v)
    }

    fn visit_variant_discr(&mut self, discr: &'ast AnonConst) {
        self.resolve_anon_const(discr, AnonConstKind::EnumDiscriminant);
    }

    fn visit_field_def(&mut self, f: &'ast FieldDef) {
        self.resolve_doc_links(&f.attrs, MaybeExported::Ok(f.id));
        visit::walk_field_def(self, f)
    }
}

impl<'a: 'ast, 'b, 'ast, 'tcx> LateResolutionVisitor<'a, 'b, 'ast, 'tcx> {
    fn new(resolver: &'b mut Resolver<'a, 'tcx>) -> LateResolutionVisitor<'a, 'b, 'ast, 'tcx> {
        // During late resolution we only track the module component of the parent scope,
        // although it may be useful to track other components as well for diagnostics.
        let graph_root = resolver.graph_root;
        let parent_scope = ParentScope::module(graph_root, resolver);
        let start_rib_kind = RibKind::Module(graph_root);
        LateResolutionVisitor {
            r: resolver,
            parent_scope,
            ribs: PerNS {
                value_ns: vec![Rib::new(start_rib_kind)],
                type_ns: vec![Rib::new(start_rib_kind)],
                macro_ns: vec![Rib::new(start_rib_kind)],
            },
            last_block_rib: None,
            label_ribs: Vec::new(),
            lifetime_ribs: Vec::new(),
            lifetime_elision_candidates: None,
            current_trait_ref: None,
            diagnostic_metadata: Default::default(),
            // errors at module scope should always be reported
            in_func_body: false,
            lifetime_uses: Default::default(),
        }
    }

    fn maybe_resolve_ident_in_lexical_scope(
        &mut self,
        ident: Ident,
        ns: Namespace,
    ) -> Option<LexicalScopeBinding<'a>> {
        self.r.resolve_ident_in_lexical_scope(
            ident,
            ns,
            &self.parent_scope,
            None,
            &self.ribs[ns],
            None,
        )
    }

    fn resolve_ident_in_lexical_scope(
        &mut self,
        ident: Ident,
        ns: Namespace,
        finalize: Option<Finalize>,
        ignore_binding: Option<NameBinding<'a>>,
    ) -> Option<LexicalScopeBinding<'a>> {
        self.r.resolve_ident_in_lexical_scope(
            ident,
            ns,
            &self.parent_scope,
            finalize,
            &self.ribs[ns],
            ignore_binding,
        )
    }

    fn resolve_path(
        &mut self,
        path: &[Segment],
        opt_ns: Option<Namespace>, // `None` indicates a module path in import
        finalize: Option<Finalize>,
    ) -> PathResult<'a> {
        self.r.resolve_path_with_ribs(
            path,
            opt_ns,
            &self.parent_scope,
            finalize,
            Some(&self.ribs),
            None,
        )
    }

    // AST resolution
    //
    // We maintain a list of value ribs and type ribs.
    //
    // Simultaneously, we keep track of the current position in the module
    // graph in the `parent_scope.module` pointer. When we go to resolve a name in
    // the value or type namespaces, we first look through all the ribs and
    // then query the module graph. When we resolve a name in the module
    // namespace, we can skip all the ribs (since nested modules are not
    // allowed within blocks in Rust) and jump straight to the current module
    // graph node.
    //
    // Named implementations are handled separately. When we find a method
    // call, we consult the module node to find all of the implementations in
    // scope. This information is lazily cached in the module node. We then
    // generate a fake "implementation scope" containing all the
    // implementations thus found, for compatibility with old resolve pass.

    /// Do some `work` within a new innermost rib of the given `kind` in the given namespace (`ns`).
    fn with_rib<T>(
        &mut self,
        ns: Namespace,
        kind: RibKind<'a>,
        work: impl FnOnce(&mut Self) -> T,
    ) -> T {
        self.ribs[ns].push(Rib::new(kind));
        let ret = work(self);
        self.ribs[ns].pop();
        ret
    }

    fn with_scope<T>(&mut self, id: NodeId, f: impl FnOnce(&mut Self) -> T) -> T {
        if let Some(module) = self.r.get_module(self.r.local_def_id(id).to_def_id()) {
            // Move down in the graph.
            let orig_module = replace(&mut self.parent_scope.module, module);
            self.with_rib(ValueNS, RibKind::Module(module), |this| {
                this.with_rib(TypeNS, RibKind::Module(module), |this| {
                    let ret = f(this);
                    this.parent_scope.module = orig_module;
                    ret
                })
            })
        } else {
            f(self)
        }
    }

    fn visit_generic_params(&mut self, params: &'ast [GenericParam], add_self_upper: bool) {
        // For type parameter defaults, we have to ban access
        // to following type parameters, as the GenericArgs can only
        // provide previous type parameters as they're built. We
        // put all the parameters on the ban list and then remove
        // them one by one as they are processed and become available.
        let mut forward_ty_ban_rib = Rib::new(RibKind::ForwardGenericParamBan);
        let mut forward_const_ban_rib = Rib::new(RibKind::ForwardGenericParamBan);
        for param in params.iter() {
            match param.kind {
                GenericParamKind::Type { .. } => {
                    forward_ty_ban_rib
                        .bindings
                        .insert(Ident::with_dummy_span(param.ident.name), Res::Err);
                }
                GenericParamKind::Const { .. } => {
                    forward_const_ban_rib
                        .bindings
                        .insert(Ident::with_dummy_span(param.ident.name), Res::Err);
                }
                GenericParamKind::Lifetime => {}
            }
        }

        // rust-lang/rust#61631: The type `Self` is essentially
        // another type parameter. For ADTs, we consider it
        // well-defined only after all of the ADT type parameters have
        // been provided. Therefore, we do not allow use of `Self`
        // anywhere in ADT type parameter defaults.
        //
        // (We however cannot ban `Self` for defaults on *all* generic
        // lists; e.g. trait generics can usefully refer to `Self`,
        // such as in the case of `trait Add<Rhs = Self>`.)
        if add_self_upper {
            // (`Some` if + only if we are in ADT's generics.)
            forward_ty_ban_rib.bindings.insert(Ident::with_dummy_span(kw::SelfUpper), Res::Err);
        }

        self.with_lifetime_rib(LifetimeRibKind::AnonymousReportError, |this| {
            for param in params {
                match param.kind {
                    GenericParamKind::Lifetime => {
                        for bound in &param.bounds {
                            this.visit_param_bound(bound, BoundKind::Bound);
                        }
                    }
                    GenericParamKind::Type { ref default } => {
                        for bound in &param.bounds {
                            this.visit_param_bound(bound, BoundKind::Bound);
                        }

                        if let Some(ref ty) = default {
                            this.ribs[TypeNS].push(forward_ty_ban_rib);
                            this.ribs[ValueNS].push(forward_const_ban_rib);
                            this.visit_ty(ty);
                            forward_const_ban_rib = this.ribs[ValueNS].pop().unwrap();
                            forward_ty_ban_rib = this.ribs[TypeNS].pop().unwrap();
                        }

                        // Allow all following defaults to refer to this type parameter.
                        forward_ty_ban_rib
                            .bindings
                            .remove(&Ident::with_dummy_span(param.ident.name));
                    }
                    GenericParamKind::Const { ref ty, kw_span: _, ref default } => {
                        // Const parameters can't have param bounds.
                        assert!(param.bounds.is_empty());

                        this.ribs[TypeNS].push(Rib::new(RibKind::ConstParamTy));
                        this.ribs[ValueNS].push(Rib::new(RibKind::ConstParamTy));
                        this.with_lifetime_rib(LifetimeRibKind::ConstParamTy, |this| {
                            this.visit_ty(ty)
                        });
                        this.ribs[TypeNS].pop().unwrap();
                        this.ribs[ValueNS].pop().unwrap();

                        if let Some(ref expr) = default {
                            this.ribs[TypeNS].push(forward_ty_ban_rib);
                            this.ribs[ValueNS].push(forward_const_ban_rib);
                            this.resolve_anon_const(
                                expr,
                                AnonConstKind::ConstArg(IsRepeatExpr::No),
                            );
                            forward_const_ban_rib = this.ribs[ValueNS].pop().unwrap();
                            forward_ty_ban_rib = this.ribs[TypeNS].pop().unwrap();
                        }

                        // Allow all following defaults to refer to this const parameter.
                        forward_const_ban_rib
                            .bindings
                            .remove(&Ident::with_dummy_span(param.ident.name));
                    }
                }
            }
        })
    }

    #[instrument(level = "debug", skip(self, work))]
    fn with_lifetime_rib<T>(
        &mut self,
        kind: LifetimeRibKind,
        work: impl FnOnce(&mut Self) -> T,
    ) -> T {
        self.lifetime_ribs.push(LifetimeRib::new(kind));
        let outer_elision_candidates = self.lifetime_elision_candidates.take();
        let ret = work(self);
        self.lifetime_elision_candidates = outer_elision_candidates;
        self.lifetime_ribs.pop();
        ret
    }

    #[instrument(level = "debug", skip(self))]
    fn resolve_lifetime(&mut self, lifetime: &'ast Lifetime, use_ctxt: visit::LifetimeCtxt) {
        let ident = lifetime.ident;

        if ident.name == kw::StaticLifetime {
            self.record_lifetime_res(
                lifetime.id,
                LifetimeRes::Static,
                LifetimeElisionCandidate::Named,
            );
            return;
        }

        if ident.name == kw::UnderscoreLifetime {
            return self.resolve_anonymous_lifetime(lifetime, false);
        }

        let mut lifetime_rib_iter = self.lifetime_ribs.iter().rev();
        while let Some(rib) = lifetime_rib_iter.next() {
            let normalized_ident = ident.normalize_to_macros_2_0();
            if let Some(&(_, res)) = rib.bindings.get(&normalized_ident) {
                self.record_lifetime_res(lifetime.id, res, LifetimeElisionCandidate::Named);

                if let LifetimeRes::Param { param, binder } = res {
                    match self.lifetime_uses.entry(param) {
                        Entry::Vacant(v) => {
                            debug!("First use of {:?} at {:?}", res, ident.span);
                            let use_set = self
                                .lifetime_ribs
                                .iter()
                                .rev()
                                .find_map(|rib| match rib.kind {
                                    // Do not suggest eliding a lifetime where an anonymous
                                    // lifetime would be illegal.
                                    LifetimeRibKind::Item
                                    | LifetimeRibKind::AnonymousReportError
                                    | LifetimeRibKind::AnonymousWarn(_)
                                    | LifetimeRibKind::ElisionFailure => Some(LifetimeUseSet::Many),
                                    // An anonymous lifetime is legal here, and bound to the right
                                    // place, go ahead.
                                    LifetimeRibKind::AnonymousCreateParameter {
                                        binder: anon_binder,
                                        ..
                                    } => Some(if binder == anon_binder {
                                        LifetimeUseSet::One { use_span: ident.span, use_ctxt }
                                    } else {
                                        LifetimeUseSet::Many
                                    }),
                                    // Only report if eliding the lifetime would have the same
                                    // semantics.
                                    LifetimeRibKind::Elided(r) => Some(if res == r {
                                        LifetimeUseSet::One { use_span: ident.span, use_ctxt }
                                    } else {
                                        LifetimeUseSet::Many
                                    }),
                                    LifetimeRibKind::Generics { .. }
                                    | LifetimeRibKind::ConstParamTy => None,
                                    LifetimeRibKind::ConcreteAnonConst(_) => {
                                        span_bug!(ident.span, "unexpected rib kind: {:?}", rib.kind)
                                    }
                                })
                                .unwrap_or(LifetimeUseSet::Many);
                            debug!(?use_ctxt, ?use_set);
                            v.insert(use_set);
                        }
                        Entry::Occupied(mut o) => {
                            debug!("Many uses of {:?} at {:?}", res, ident.span);
                            *o.get_mut() = LifetimeUseSet::Many;
                        }
                    }
                }
                return;
            }

            match rib.kind {
                LifetimeRibKind::Item => break,
                LifetimeRibKind::ConstParamTy => {
                    self.emit_non_static_lt_in_const_param_ty_error(lifetime);
                    self.record_lifetime_res(
                        lifetime.id,
                        LifetimeRes::Error,
                        LifetimeElisionCandidate::Ignore,
                    );
                    return;
                }
                LifetimeRibKind::ConcreteAnonConst(cause) => {
                    self.emit_forbidden_non_static_lifetime_error(cause, lifetime);
                    self.record_lifetime_res(
                        lifetime.id,
                        LifetimeRes::Error,
                        LifetimeElisionCandidate::Ignore,
                    );
                    return;
                }
                LifetimeRibKind::AnonymousCreateParameter { .. }
                | LifetimeRibKind::Elided(_)
                | LifetimeRibKind::Generics { .. }
                | LifetimeRibKind::ElisionFailure
                | LifetimeRibKind::AnonymousReportError
                | LifetimeRibKind::AnonymousWarn(_) => {}
            }
        }

        let mut outer_res = None;
        for rib in lifetime_rib_iter {
            let normalized_ident = ident.normalize_to_macros_2_0();
            if let Some((&outer, _)) = rib.bindings.get_key_value(&normalized_ident) {
                outer_res = Some(outer);
                break;
            }
        }

        self.emit_undeclared_lifetime_error(lifetime, outer_res);
        self.record_lifetime_res(lifetime.id, LifetimeRes::Error, LifetimeElisionCandidate::Named);
    }

    #[instrument(level = "debug", skip(self))]
    fn resolve_anonymous_lifetime(&mut self, lifetime: &Lifetime, elided: bool) {
        debug_assert_eq!(lifetime.ident.name, kw::UnderscoreLifetime);

        let missing_lifetime = MissingLifetime {
            id: lifetime.id,
            span: lifetime.ident.span,
            kind: if elided {
                MissingLifetimeKind::Ampersand
            } else {
                MissingLifetimeKind::Underscore
            },
            count: 1,
        };
        let elision_candidate = LifetimeElisionCandidate::Missing(missing_lifetime);
        for (i, rib) in self.lifetime_ribs.iter().enumerate().rev() {
            debug!(?rib.kind);
            match rib.kind {
                LifetimeRibKind::AnonymousCreateParameter { binder, .. } => {
                    let res = self.create_fresh_lifetime(lifetime.id, lifetime.ident, binder);
                    self.record_lifetime_res(lifetime.id, res, elision_candidate);
                    return;
                }
                LifetimeRibKind::AnonymousWarn(node_id) => {
                    let msg = if elided {
                        "`&` without an explicit lifetime name cannot be used here"
                    } else {
                        "`'_` cannot be used here"
                    };
                    self.r.lint_buffer.buffer_lint_with_diagnostic(
                        lint::builtin::ELIDED_LIFETIMES_IN_ASSOCIATED_CONSTANT,
                        node_id,
                        lifetime.ident.span,
                        msg,
                        lint::BuiltinLintDiagnostics::AssociatedConstElidedLifetime {
                            elided,
                            span: lifetime.ident.span,
                        },
                    );
                }
                LifetimeRibKind::AnonymousReportError => {
                    let (msg, note) = if elided {
                        (
                            "`&` without an explicit lifetime name cannot be used here",
                            "explicit lifetime name needed here",
                        )
                    } else {
                        ("`'_` cannot be used here", "`'_` is a reserved lifetime name")
                    };
                    let mut diag = rustc_errors::struct_span_err!(
                        self.r.tcx.sess,
                        lifetime.ident.span,
                        E0637,
                        "{}",
                        msg,
                    );
                    diag.span_label(lifetime.ident.span, note);
                    if elided {
                        for rib in self.lifetime_ribs[i..].iter().rev() {
                            if let LifetimeRibKind::Generics {
                                span,
                                kind: LifetimeBinderKind::PolyTrait | LifetimeBinderKind::WhereBound,
                                ..
                            } = &rib.kind
                            {
                                diag.multipart_suggestion(
                                    "consider introducing a higher-ranked lifetime here",
                                    vec![
                                        (span.shrink_to_lo(), "for<'a> ".into()),
                                        (lifetime.ident.span.shrink_to_hi(), "'a ".into()),
                                    ],
                                    Applicability::MachineApplicable,
                                );
                                break;
                            }
                        }
                    }
                    diag.emit();
                    self.record_lifetime_res(lifetime.id, LifetimeRes::Error, elision_candidate);
                    return;
                }
                LifetimeRibKind::Elided(res) => {
                    self.record_lifetime_res(lifetime.id, res, elision_candidate);
                    return;
                }
                LifetimeRibKind::ElisionFailure => {
                    self.diagnostic_metadata.current_elision_failures.push(missing_lifetime);
                    self.record_lifetime_res(lifetime.id, LifetimeRes::Error, elision_candidate);
                    return;
                }
                LifetimeRibKind::Item => break,
                LifetimeRibKind::Generics { .. } | LifetimeRibKind::ConstParamTy => {}
                LifetimeRibKind::ConcreteAnonConst(_) => {
                    // There is always an `Elided(LifetimeRes::Infer)` inside an `AnonConst`.
                    span_bug!(lifetime.ident.span, "unexpected rib kind: {:?}", rib.kind)
                }
            }
        }
        self.record_lifetime_res(lifetime.id, LifetimeRes::Error, elision_candidate);
        self.report_missing_lifetime_specifiers(vec![missing_lifetime], None);
    }

    #[instrument(level = "debug", skip(self))]
    fn resolve_elided_lifetime(&mut self, anchor_id: NodeId, span: Span) {
        let id = self.r.next_node_id();
        let lt = Lifetime { id, ident: Ident::new(kw::UnderscoreLifetime, span) };

        self.record_lifetime_res(
            anchor_id,
            LifetimeRes::ElidedAnchor { start: id, end: NodeId::from_u32(id.as_u32() + 1) },
            LifetimeElisionCandidate::Ignore,
        );
        self.resolve_anonymous_lifetime(&lt, true);
    }

    #[instrument(level = "debug", skip(self))]
    fn create_fresh_lifetime(&mut self, id: NodeId, ident: Ident, binder: NodeId) -> LifetimeRes {
        debug_assert_eq!(ident.name, kw::UnderscoreLifetime);
        debug!(?ident.span);

        // Leave the responsibility to create the `LocalDefId` to lowering.
        let param = self.r.next_node_id();
        let res = LifetimeRes::Fresh { param, binder };
        self.record_lifetime_param(param, res);

        // Record the created lifetime parameter so lowering can pick it up and add it to HIR.
        self.r
            .extra_lifetime_params_map
            .entry(binder)
            .or_insert_with(Vec::new)
            .push((ident, param, res));
        res
    }

    #[instrument(level = "debug", skip(self))]
    fn resolve_elided_lifetimes_in_path(
        &mut self,
        path_id: NodeId,
        partial_res: PartialRes,
        path: &[Segment],
        source: PathSource<'_>,
        path_span: Span,
    ) {
        let proj_start = path.len() - partial_res.unresolved_segments();
        for (i, segment) in path.iter().enumerate() {
            if segment.has_lifetime_args {
                continue;
            }
            let Some(segment_id) = segment.id else {
                continue;
            };

            // Figure out if this is a type/trait segment,
            // which may need lifetime elision performed.
            let type_def_id = match partial_res.base_res() {
                Res::Def(DefKind::AssocTy, def_id) if i + 2 == proj_start => {
                    self.r.tcx.parent(def_id)
                }
                Res::Def(DefKind::Variant, def_id) if i + 1 == proj_start => {
                    self.r.tcx.parent(def_id)
                }
                Res::Def(DefKind::Struct, def_id)
                | Res::Def(DefKind::Union, def_id)
                | Res::Def(DefKind::Enum, def_id)
                | Res::Def(DefKind::TyAlias, def_id)
                | Res::Def(DefKind::Trait, def_id)
                    if i + 1 == proj_start =>
                {
                    def_id
                }
                _ => continue,
            };

            let expected_lifetimes = self.r.item_generics_num_lifetimes(type_def_id);
            if expected_lifetimes == 0 {
                continue;
            }

            let node_ids = self.r.next_node_ids(expected_lifetimes);
            self.record_lifetime_res(
                segment_id,
                LifetimeRes::ElidedAnchor { start: node_ids.start, end: node_ids.end },
                LifetimeElisionCandidate::Ignore,
            );

            let inferred = match source {
                PathSource::Trait(..) | PathSource::TraitItem(..) | PathSource::Type => false,
                PathSource::Expr(..)
                | PathSource::Pat
                | PathSource::Struct
                | PathSource::TupleStruct(..) => true,
            };
            if inferred {
                // Do not create a parameter for patterns and expressions: type checking can infer
                // the appropriate lifetime for us.
                for id in node_ids {
                    self.record_lifetime_res(
                        id,
                        LifetimeRes::Infer,
                        LifetimeElisionCandidate::Named,
                    );
                }
                continue;
            }

            let elided_lifetime_span = if segment.has_generic_args {
                // If there are brackets, but not generic arguments, then use the opening bracket
                segment.args_span.with_hi(segment.args_span.lo() + BytePos(1))
            } else {
                // If there are no brackets, use the identifier span.
                // HACK: we use find_ancestor_inside to properly suggest elided spans in paths
                // originating from macros, since the segment's span might be from a macro arg.
                segment.ident.span.find_ancestor_inside(path_span).unwrap_or(path_span)
            };
            let ident = Ident::new(kw::UnderscoreLifetime, elided_lifetime_span);

            let missing_lifetime = MissingLifetime {
                id: node_ids.start,
                span: elided_lifetime_span,
                kind: if segment.has_generic_args {
                    MissingLifetimeKind::Comma
                } else {
                    MissingLifetimeKind::Brackets
                },
                count: expected_lifetimes,
            };
            let mut should_lint = true;
            for rib in self.lifetime_ribs.iter().rev() {
                match rib.kind {
                    // In create-parameter mode we error here because we don't want to support
                    // deprecated impl elision in new features like impl elision and `async fn`,
                    // both of which work using the `CreateParameter` mode:
                    //
                    //     impl Foo for std::cell::Ref<u32> // note lack of '_
                    //     async fn foo(_: std::cell::Ref<u32>) { ... }
                    LifetimeRibKind::AnonymousCreateParameter { report_in_path: true, .. }
                    | LifetimeRibKind::AnonymousWarn(_) => {
                        let sess = self.r.tcx.sess;
                        let mut err = rustc_errors::struct_span_err!(
                            sess,
                            path_span,
                            E0726,
                            "implicit elided lifetime not allowed here"
                        );
                        rustc_errors::add_elided_lifetime_in_path_suggestion(
                            sess.source_map(),
                            &mut err,
                            expected_lifetimes,
                            path_span,
                            !segment.has_generic_args,
                            elided_lifetime_span,
                        );
                        err.emit();
                        should_lint = false;

                        for id in node_ids {
                            self.record_lifetime_res(
                                id,
                                LifetimeRes::Error,
                                LifetimeElisionCandidate::Named,
                            );
                        }
                        break;
                    }
                    // Do not create a parameter for patterns and expressions.
                    LifetimeRibKind::AnonymousCreateParameter { binder, .. } => {
                        // Group all suggestions into the first record.
                        let mut candidate = LifetimeElisionCandidate::Missing(missing_lifetime);
                        for id in node_ids {
                            let res = self.create_fresh_lifetime(id, ident, binder);
                            self.record_lifetime_res(
                                id,
                                res,
                                replace(&mut candidate, LifetimeElisionCandidate::Named),
                            );
                        }
                        break;
                    }
                    LifetimeRibKind::Elided(res) => {
                        let mut candidate = LifetimeElisionCandidate::Missing(missing_lifetime);
                        for id in node_ids {
                            self.record_lifetime_res(
                                id,
                                res,
                                replace(&mut candidate, LifetimeElisionCandidate::Ignore),
                            );
                        }
                        break;
                    }
                    LifetimeRibKind::ElisionFailure => {
                        self.diagnostic_metadata.current_elision_failures.push(missing_lifetime);
                        for id in node_ids {
                            self.record_lifetime_res(
                                id,
                                LifetimeRes::Error,
                                LifetimeElisionCandidate::Ignore,
                            );
                        }
                        break;
                    }
                    // `LifetimeRes::Error`, which would usually be used in the case of
                    // `ReportError`, is unsuitable here, as we don't emit an error yet. Instead,
                    // we simply resolve to an implicit lifetime, which will be checked later, at
                    // which point a suitable error will be emitted.
                    LifetimeRibKind::AnonymousReportError | LifetimeRibKind::Item => {
                        for id in node_ids {
                            self.record_lifetime_res(
                                id,
                                LifetimeRes::Error,
                                LifetimeElisionCandidate::Ignore,
                            );
                        }
                        self.report_missing_lifetime_specifiers(vec![missing_lifetime], None);
                        break;
                    }
                    LifetimeRibKind::Generics { .. } | LifetimeRibKind::ConstParamTy => {}
                    LifetimeRibKind::ConcreteAnonConst(_) => {
                        // There is always an `Elided(LifetimeRes::Infer)` inside an `AnonConst`.
                        span_bug!(elided_lifetime_span, "unexpected rib kind: {:?}", rib.kind)
                    }
                }
            }

            if should_lint {
                self.r.lint_buffer.buffer_lint_with_diagnostic(
                    lint::builtin::ELIDED_LIFETIMES_IN_PATHS,
                    segment_id,
                    elided_lifetime_span,
                    "hidden lifetime parameters in types are deprecated",
                    lint::BuiltinLintDiagnostics::ElidedLifetimesInPaths(
                        expected_lifetimes,
                        path_span,
                        !segment.has_generic_args,
                        elided_lifetime_span,
                    ),
                );
            }
        }
    }

    #[instrument(level = "debug", skip(self))]
    fn record_lifetime_res(
        &mut self,
        id: NodeId,
        res: LifetimeRes,
        candidate: LifetimeElisionCandidate,
    ) {
        if let Some(prev_res) = self.r.lifetimes_res_map.insert(id, res) {
            panic!("lifetime {id:?} resolved multiple times ({prev_res:?} before, {res:?} now)")
        }
        match res {
            LifetimeRes::Param { .. } | LifetimeRes::Fresh { .. } | LifetimeRes::Static => {
                if let Some(ref mut candidates) = self.lifetime_elision_candidates {
                    candidates.push((res, candidate));
                }
            }
            LifetimeRes::Infer | LifetimeRes::Error | LifetimeRes::ElidedAnchor { .. } => {}
        }
    }

    #[instrument(level = "debug", skip(self))]
    fn record_lifetime_param(&mut self, id: NodeId, res: LifetimeRes) {
        if let Some(prev_res) = self.r.lifetimes_res_map.insert(id, res) {
            panic!(
                "lifetime parameter {id:?} resolved multiple times ({prev_res:?} before, {res:?} now)"
            )
        }
    }

    /// Perform resolution of a function signature, accounting for lifetime elision.
    #[instrument(level = "debug", skip(self, inputs))]
    fn resolve_fn_signature(
        &mut self,
        fn_id: NodeId,
        has_self: bool,
        inputs: impl Iterator<Item = (Option<&'ast Pat>, &'ast Ty)> + Clone,
        output_ty: &'ast FnRetTy,
    ) {
        // Add each argument to the rib.
        let elision_lifetime = self.resolve_fn_params(has_self, inputs);
        debug!(?elision_lifetime);

        let outer_failures = take(&mut self.diagnostic_metadata.current_elision_failures);
        let output_rib = if let Ok(res) = elision_lifetime.as_ref() {
            self.r.lifetime_elision_allowed.insert(fn_id);
            LifetimeRibKind::Elided(*res)
        } else {
            LifetimeRibKind::ElisionFailure
        };
        self.with_lifetime_rib(output_rib, |this| visit::walk_fn_ret_ty(this, &output_ty));
        let elision_failures =
            replace(&mut self.diagnostic_metadata.current_elision_failures, outer_failures);
        if !elision_failures.is_empty() {
            let Err(failure_info) = elision_lifetime else { bug!() };
            self.report_missing_lifetime_specifiers(elision_failures, Some(failure_info));
        }
    }

    /// Resolve inside function parameters and parameter types.
    /// Returns the lifetime for elision in fn return type,
    /// or diagnostic information in case of elision failure.
    fn resolve_fn_params(
        &mut self,
        has_self: bool,
        inputs: impl Iterator<Item = (Option<&'ast Pat>, &'ast Ty)>,
    ) -> Result<LifetimeRes, (Vec<MissingLifetime>, Vec<ElisionFnParameter>)> {
        enum Elision {
            /// We have not found any candidate.
            None,
            /// We have a candidate bound to `self`.
            Self_(LifetimeRes),
            /// We have a candidate bound to a parameter.
            Param(LifetimeRes),
            /// We failed elision.
            Err,
        }

        // Save elision state to reinstate it later.
        let outer_candidates = self.lifetime_elision_candidates.take();

        // Result of elision.
        let mut elision_lifetime = Elision::None;
        // Information for diagnostics.
        let mut parameter_info = Vec::new();
        let mut all_candidates = Vec::new();

        let mut bindings = smallvec![(PatBoundCtx::Product, Default::default())];
        for (index, (pat, ty)) in inputs.enumerate() {
            debug!(?pat, ?ty);
            self.with_lifetime_rib(LifetimeRibKind::Elided(LifetimeRes::Infer), |this| {
                if let Some(pat) = pat {
                    this.resolve_pattern(pat, PatternSource::FnParam, &mut bindings);
                }
            });

            // Record elision candidates only for this parameter.
            debug_assert_matches!(self.lifetime_elision_candidates, None);
            self.lifetime_elision_candidates = Some(Default::default());
            self.visit_ty(ty);
            let local_candidates = self.lifetime_elision_candidates.take();

            if let Some(candidates) = local_candidates {
                let distinct: FxHashSet<_> = candidates.iter().map(|(res, _)| *res).collect();
                let lifetime_count = distinct.len();
                if lifetime_count != 0 {
                    parameter_info.push(ElisionFnParameter {
                        index,
                        ident: if let Some(pat) = pat && let PatKind::Ident(_, ident, _) = pat.kind {
                            Some(ident)
                        } else {
                            None
                        },
                        lifetime_count,
                        span: ty.span,
                    });
                    all_candidates.extend(candidates.into_iter().filter_map(|(_, candidate)| {
                        match candidate {
                            LifetimeElisionCandidate::Ignore | LifetimeElisionCandidate::Named => {
                                None
                            }
                            LifetimeElisionCandidate::Missing(missing) => Some(missing),
                        }
                    }));
                }
                let mut distinct_iter = distinct.into_iter();
                if let Some(res) = distinct_iter.next() {
                    match elision_lifetime {
                        // We are the first parameter to bind lifetimes.
                        Elision::None => {
                            if distinct_iter.next().is_none() {
                                // We have a single lifetime => success.
                                elision_lifetime = Elision::Param(res)
                            } else {
                                // We have multiple lifetimes => error.
                                elision_lifetime = Elision::Err;
                            }
                        }
                        // We have 2 parameters that bind lifetimes => error.
                        Elision::Param(_) => elision_lifetime = Elision::Err,
                        // `self` elision takes precedence over everything else.
                        Elision::Self_(_) | Elision::Err => {}
                    }
                }
            }

            // Handle `self` specially.
            if index == 0 && has_self {
                let self_lifetime = self.find_lifetime_for_self(ty);
                if let Set1::One(lifetime) = self_lifetime {
                    // We found `self` elision.
                    elision_lifetime = Elision::Self_(lifetime);
                } else {
                    // We do not have `self` elision: disregard the `Elision::Param` that we may
                    // have found.
                    elision_lifetime = Elision::None;
                }
            }
            debug!("(resolving function / closure) recorded parameter");
        }

        // Reinstate elision state.
        debug_assert_matches!(self.lifetime_elision_candidates, None);
        self.lifetime_elision_candidates = outer_candidates;

        if let Elision::Param(res) | Elision::Self_(res) = elision_lifetime {
            return Ok(res);
        }

        // We do not have a candidate.
        Err((all_candidates, parameter_info))
    }

    /// List all the lifetimes that appear in the provided type.
    fn find_lifetime_for_self(&self, ty: &'ast Ty) -> Set1<LifetimeRes> {
        struct SelfVisitor<'r, 'a, 'tcx> {
            r: &'r Resolver<'a, 'tcx>,
            impl_self: Option<Res>,
            lifetime: Set1<LifetimeRes>,
        }

        impl SelfVisitor<'_, '_, '_> {
            // Look for `self: &'a Self` - also desugared from `&'a self`,
            // and if that matches, use it for elision and return early.
            fn is_self_ty(&self, ty: &Ty) -> bool {
                match ty.kind {
                    TyKind::ImplicitSelf => true,
                    TyKind::Path(None, _) => {
                        let path_res = self.r.partial_res_map[&ty.id].full_res();
                        if let Some(Res::SelfTyParam { .. } | Res::SelfTyAlias { .. }) = path_res {
                            return true;
                        }
                        self.impl_self.is_some() && path_res == self.impl_self
                    }
                    _ => false,
                }
            }
        }

        impl<'a> Visitor<'a> for SelfVisitor<'_, '_, '_> {
            fn visit_ty(&mut self, ty: &'a Ty) {
                trace!("SelfVisitor considering ty={:?}", ty);
                if let TyKind::Ref(lt, ref mt) = ty.kind && self.is_self_ty(&mt.ty) {
                    let lt_id = if let Some(lt) = lt {
                        lt.id
                    } else {
                        let res = self.r.lifetimes_res_map[&ty.id];
                        let LifetimeRes::ElidedAnchor { start, .. } = res else { bug!() };
                        start
                    };
                    let lt_res = self.r.lifetimes_res_map[&lt_id];
                    trace!("SelfVisitor inserting res={:?}", lt_res);
                    self.lifetime.insert(lt_res);
                }
                visit::walk_ty(self, ty)
            }

            // A type may have an expression as a const generic argument.
            // We do not want to recurse into those.
            fn visit_expr(&mut self, _: &'a Expr) {}
        }

        let impl_self = self
            .diagnostic_metadata
            .current_self_type
            .as_ref()
            .and_then(|ty| {
                if let TyKind::Path(None, _) = ty.kind {
                    self.r.partial_res_map.get(&ty.id)
                } else {
                    None
                }
            })
            .and_then(|res| res.full_res())
            .filter(|res| {
                // Permit the types that unambiguously always
                // result in the same type constructor being used
                // (it can't differ between `Self` and `self`).
                matches!(
                    res,
                    Res::Def(DefKind::Struct | DefKind::Union | DefKind::Enum, _,) | Res::PrimTy(_)
                )
            });
        let mut visitor = SelfVisitor { r: self.r, impl_self, lifetime: Set1::Empty };
        visitor.visit_ty(ty);
        trace!("SelfVisitor found={:?}", visitor.lifetime);
        visitor.lifetime
    }

    /// Searches the current set of local scopes for labels. Returns the `NodeId` of the resolved
    /// label and reports an error if the label is not found or is unreachable.
    fn resolve_label(&mut self, mut label: Ident) -> Result<(NodeId, Span), ResolutionError<'a>> {
        let mut suggestion = None;

        for i in (0..self.label_ribs.len()).rev() {
            let rib = &self.label_ribs[i];

            if let RibKind::MacroDefinition(def) = rib.kind {
                // If an invocation of this macro created `ident`, give up on `ident`
                // and switch to `ident`'s source from the macro definition.
                if def == self.r.macro_def(label.span.ctxt()) {
                    label.span.remove_mark();
                }
            }

            let ident = label.normalize_to_macro_rules();
            if let Some((ident, id)) = rib.bindings.get_key_value(&ident) {
                let definition_span = ident.span;
                return if self.is_label_valid_from_rib(i) {
                    Ok((*id, definition_span))
                } else {
                    Err(ResolutionError::UnreachableLabel {
                        name: label.name,
                        definition_span,
                        suggestion,
                    })
                };
            }

            // Diagnostics: Check if this rib contains a label with a similar name, keep track of
            // the first such label that is encountered.
            suggestion = suggestion.or_else(|| self.suggestion_for_label_in_rib(i, label));
        }

        Err(ResolutionError::UndeclaredLabel { name: label.name, suggestion })
    }

    /// Determine whether or not a label from the `rib_index`th label rib is reachable.
    fn is_label_valid_from_rib(&self, rib_index: usize) -> bool {
        let ribs = &self.label_ribs[rib_index + 1..];

        for rib in ribs {
            if rib.kind.is_label_barrier() {
                return false;
            }
        }

        true
    }

    fn resolve_adt(&mut self, item: &'ast Item, generics: &'ast Generics) {
        debug!("resolve_adt");
        self.with_current_self_item(item, |this| {
            this.with_generic_param_rib(
                &generics.params,
                RibKind::Item(HasGenericParams::Yes(generics.span)),
                LifetimeRibKind::Generics {
                    binder: item.id,
                    kind: LifetimeBinderKind::Item,
                    span: generics.span,
                },
                |this| {
                    let item_def_id = this.r.local_def_id(item.id).to_def_id();
                    this.with_self_rib(
                        Res::SelfTyAlias {
                            alias_to: item_def_id,
                            forbid_generic: false,
                            is_trait_impl: false,
                        },
                        |this| {
                            visit::walk_item(this, item);
                        },
                    );
                },
            );
        });
    }

    fn future_proof_import(&mut self, use_tree: &UseTree) {
        let segments = &use_tree.prefix.segments;
        if !segments.is_empty() {
            let ident = segments[0].ident;
            if ident.is_path_segment_keyword() || ident.span.is_rust_2015() {
                return;
            }

            let nss = match use_tree.kind {
                UseTreeKind::Simple(..) if segments.len() == 1 => &[TypeNS, ValueNS][..],
                _ => &[TypeNS],
            };
            let report_error = |this: &Self, ns| {
                if this.should_report_errs() {
                    let what = if ns == TypeNS { "type parameters" } else { "local variables" };
                    this.r
                        .tcx
                        .sess
                        .create_err(ImportsCannotReferTo { span: ident.span, what })
                        .emit();
                }
            };

            for &ns in nss {
                match self.maybe_resolve_ident_in_lexical_scope(ident, ns) {
                    Some(LexicalScopeBinding::Res(..)) => {
                        report_error(self, ns);
                    }
                    Some(LexicalScopeBinding::Item(binding)) => {
                        if let Some(LexicalScopeBinding::Res(..)) =
                            self.resolve_ident_in_lexical_scope(ident, ns, None, Some(binding))
                        {
                            report_error(self, ns);
                        }
                    }
                    None => {}
                }
            }
        } else if let UseTreeKind::Nested(use_trees) = &use_tree.kind {
            for (use_tree, _) in use_trees {
                self.future_proof_import(use_tree);
            }
        }
    }

    fn resolve_item(&mut self, item: &'ast Item) {
        let mod_inner_docs =
            matches!(item.kind, ItemKind::Mod(..)) && rustdoc::inner_docs(&item.attrs);
        if !mod_inner_docs && !matches!(item.kind, ItemKind::Impl(..) | ItemKind::Use(..)) {
            self.resolve_doc_links(&item.attrs, MaybeExported::Ok(item.id));
        }

        let name = item.ident.name;
        debug!("(resolving item) resolving {} ({:?})", name, item.kind);

        match item.kind {
            ItemKind::TyAlias(box TyAlias { ref generics, .. }) => {
                self.with_generic_param_rib(
                    &generics.params,
                    RibKind::Item(HasGenericParams::Yes(generics.span)),
                    LifetimeRibKind::Generics {
                        binder: item.id,
                        kind: LifetimeBinderKind::Item,
                        span: generics.span,
                    },
                    |this| visit::walk_item(this, item),
                );
            }

            ItemKind::Fn(box Fn { ref generics, .. }) => {
                self.with_generic_param_rib(
                    &generics.params,
                    RibKind::Item(HasGenericParams::Yes(generics.span)),
                    LifetimeRibKind::Generics {
                        binder: item.id,
                        kind: LifetimeBinderKind::Function,
                        span: generics.span,
                    },
                    |this| visit::walk_item(this, item),
                );
            }

            ItemKind::Enum(_, ref generics)
            | ItemKind::Struct(_, ref generics)
            | ItemKind::Union(_, ref generics) => {
                self.resolve_adt(item, generics);
            }

            ItemKind::Impl(box Impl {
                ref generics,
                ref of_trait,
                ref self_ty,
                items: ref impl_items,
                ..
            }) => {
                self.diagnostic_metadata.current_impl_items = Some(impl_items);
                self.resolve_implementation(
                    &item.attrs,
                    generics,
                    of_trait,
                    &self_ty,
                    item.id,
                    impl_items,
                );
                self.diagnostic_metadata.current_impl_items = None;
            }

            ItemKind::Trait(box Trait { ref generics, ref bounds, ref items, .. }) => {
                // Create a new rib for the trait-wide type parameters.
                self.with_generic_param_rib(
                    &generics.params,
                    RibKind::Item(HasGenericParams::Yes(generics.span)),
                    LifetimeRibKind::Generics {
                        binder: item.id,
                        kind: LifetimeBinderKind::Item,
                        span: generics.span,
                    },
                    |this| {
                        let local_def_id = this.r.local_def_id(item.id).to_def_id();
                        this.with_self_rib(Res::SelfTyParam { trait_: local_def_id }, |this| {
                            this.visit_generics(generics);
                            walk_list!(this, visit_param_bound, bounds, BoundKind::SuperTraits);
                            this.resolve_trait_items(items);
                        });
                    },
                );
            }

            ItemKind::TraitAlias(ref generics, ref bounds) => {
                // Create a new rib for the trait-wide type parameters.
                self.with_generic_param_rib(
                    &generics.params,
                    RibKind::Item(HasGenericParams::Yes(generics.span)),
                    LifetimeRibKind::Generics {
                        binder: item.id,
                        kind: LifetimeBinderKind::Item,
                        span: generics.span,
                    },
                    |this| {
                        let local_def_id = this.r.local_def_id(item.id).to_def_id();
                        this.with_self_rib(Res::SelfTyParam { trait_: local_def_id }, |this| {
                            this.visit_generics(generics);
                            walk_list!(this, visit_param_bound, bounds, BoundKind::Bound);
                        });
                    },
                );
            }

            ItemKind::Mod(..) => {
                self.with_scope(item.id, |this| {
                    if mod_inner_docs {
                        this.resolve_doc_links(&item.attrs, MaybeExported::Ok(item.id));
                    }
                    let old_macro_rules = this.parent_scope.macro_rules;
                    visit::walk_item(this, item);
                    // Maintain macro_rules scopes in the same way as during early resolution
                    // for diagnostics and doc links.
                    if item.attrs.iter().all(|attr| {
                        !attr.has_name(sym::macro_use) && !attr.has_name(sym::macro_escape)
                    }) {
                        this.parent_scope.macro_rules = old_macro_rules;
                    }
                });
            }

            ItemKind::Static(box ast::StaticItem { ref ty, ref expr, .. }) => {
                self.with_static_rib(|this| {
                    this.with_lifetime_rib(LifetimeRibKind::Elided(LifetimeRes::Static), |this| {
                        this.visit_ty(ty);
                    });
                    if let Some(expr) = expr {
                        // We already forbid generic params because of the above item rib,
                        // so it doesn't matter whether this is a trivial constant.
                        this.resolve_const_body(expr, Some((item.ident, ConstantItemKind::Static)));
                    }
                });
            }

            ItemKind::Const(box ast::ConstItem { ref generics, ref ty, ref expr, .. }) => {
                self.with_generic_param_rib(
                    &generics.params,
                    RibKind::Item(if self.r.tcx.features().generic_const_items {
                        HasGenericParams::Yes(generics.span)
                    } else {
                        HasGenericParams::No
                    }),
                    LifetimeRibKind::Generics {
                        binder: item.id,
                        kind: LifetimeBinderKind::ConstItem,
                        span: generics.span,
                    },
                    |this| {
                        this.visit_generics(generics);

                        this.with_lifetime_rib(
                            LifetimeRibKind::Elided(LifetimeRes::Static),
                            |this| this.visit_ty(ty),
                        );

                        if let Some(expr) = expr {
                            this.resolve_const_body(
                                expr,
                                Some((item.ident, ConstantItemKind::Const)),
                            );
                        }
                    },
                );
            }

            ItemKind::Use(ref use_tree) => {
                let maybe_exported = match use_tree.kind {
                    UseTreeKind::Simple(_) | UseTreeKind::Glob => MaybeExported::Ok(item.id),
                    UseTreeKind::Nested(_) => MaybeExported::NestedUse(&item.vis),
                };
                self.resolve_doc_links(&item.attrs, maybe_exported);

                self.future_proof_import(use_tree);
            }

            ItemKind::MacroDef(ref macro_def) => {
                // Maintain macro_rules scopes in the same way as during early resolution
                // for diagnostics and doc links.
                if macro_def.macro_rules {
                    let def_id = self.r.local_def_id(item.id);
                    self.parent_scope.macro_rules = self.r.macro_rules_scopes[&def_id];
                }
            }

            ItemKind::ForeignMod(_) | ItemKind::GlobalAsm(_) => {
                visit::walk_item(self, item);
            }

            ItemKind::ExternCrate(..) => {}

            ItemKind::MacCall(_) => panic!("unexpanded macro in resolve!"),
        }
    }

    fn with_generic_param_rib<'c, F>(
        &'c mut self,
        params: &'c [GenericParam],
        kind: RibKind<'a>,
        lifetime_kind: LifetimeRibKind,
        f: F,
    ) where
        F: FnOnce(&mut Self),
    {
        debug!("with_generic_param_rib");
        let LifetimeRibKind::Generics { binder, span: generics_span, kind: generics_kind, .. } =
            lifetime_kind
        else {
            panic!()
        };

        let mut function_type_rib = Rib::new(kind);
        let mut function_value_rib = Rib::new(kind);
        let mut function_lifetime_rib = LifetimeRib::new(lifetime_kind);
        let mut seen_bindings = FxHashMap::default();
        // Store all seen lifetimes names from outer scopes.
        let mut seen_lifetimes = FxHashSet::default();

        // We also can't shadow bindings from the parent item
        if let RibKind::AssocItem = kind {
            let mut add_bindings_for_ns = |ns| {
                let parent_rib = self.ribs[ns]
                    .iter()
                    .rfind(|r| matches!(r.kind, RibKind::Item(_)))
                    .expect("associated item outside of an item");
                seen_bindings.extend(parent_rib.bindings.keys().map(|ident| (*ident, ident.span)));
            };
            add_bindings_for_ns(ValueNS);
            add_bindings_for_ns(TypeNS);
        }

        // Forbid shadowing lifetime bindings
        for rib in self.lifetime_ribs.iter().rev() {
            seen_lifetimes.extend(rib.bindings.iter().map(|(ident, _)| *ident));
            if let LifetimeRibKind::Item = rib.kind {
                break;
            }
        }

        for param in params {
            let ident = param.ident.normalize_to_macros_2_0();
            debug!("with_generic_param_rib: {}", param.id);

            if let GenericParamKind::Lifetime = param.kind
                && let Some(&original) = seen_lifetimes.get(&ident)
            {
                diagnostics::signal_lifetime_shadowing(self.r.tcx.sess, original, param.ident);
                // Record lifetime res, so lowering knows there is something fishy.
                self.record_lifetime_param(param.id, LifetimeRes::Error);
                continue;
            }

            match seen_bindings.entry(ident) {
                Entry::Occupied(entry) => {
                    let span = *entry.get();
                    let err = ResolutionError::NameAlreadyUsedInParameterList(ident.name, span);
                    self.report_error(param.ident.span, err);
                    if let GenericParamKind::Lifetime = param.kind {
                        // Record lifetime res, so lowering knows there is something fishy.
                        self.record_lifetime_param(param.id, LifetimeRes::Error);
                    }
                    continue;
                }
                Entry::Vacant(entry) => {
                    entry.insert(param.ident.span);
                }
            }

            if param.ident.name == kw::UnderscoreLifetime {
                rustc_errors::struct_span_err!(
                    self.r.tcx.sess,
                    param.ident.span,
                    E0637,
                    "`'_` cannot be used here"
                )
                .span_label(param.ident.span, "`'_` is a reserved lifetime name")
                .emit();
                // Record lifetime res, so lowering knows there is something fishy.
                self.record_lifetime_param(param.id, LifetimeRes::Error);
                continue;
            }

            if param.ident.name == kw::StaticLifetime {
                rustc_errors::struct_span_err!(
                    self.r.tcx.sess,
                    param.ident.span,
                    E0262,
                    "invalid lifetime parameter name: `{}`",
                    param.ident,
                )
                .span_label(param.ident.span, "'static is a reserved lifetime name")
                .emit();
                // Record lifetime res, so lowering knows there is something fishy.
                self.record_lifetime_param(param.id, LifetimeRes::Error);
                continue;
            }

            let def_id = self.r.local_def_id(param.id);

            // Plain insert (no renaming).
            let (rib, def_kind) = match param.kind {
                GenericParamKind::Type { .. } => (&mut function_type_rib, DefKind::TyParam),
                GenericParamKind::Const { .. } => (&mut function_value_rib, DefKind::ConstParam),
                GenericParamKind::Lifetime => {
                    let res = LifetimeRes::Param { param: def_id, binder };
                    self.record_lifetime_param(param.id, res);
                    function_lifetime_rib.bindings.insert(ident, (param.id, res));
                    continue;
                }
            };

            let res = match kind {
                RibKind::Item(..) | RibKind::AssocItem => Res::Def(def_kind, def_id.to_def_id()),
                RibKind::Normal => {
                    if self.r.tcx.features().non_lifetime_binders {
                        Res::Def(def_kind, def_id.to_def_id())
                    } else {
                        Res::Err
                    }
                }
                _ => span_bug!(param.ident.span, "Unexpected rib kind {:?}", kind),
            };
            self.r.record_partial_res(param.id, PartialRes::new(res));
            rib.bindings.insert(ident, res);
        }

        self.lifetime_ribs.push(function_lifetime_rib);
        self.ribs[ValueNS].push(function_value_rib);
        self.ribs[TypeNS].push(function_type_rib);

        f(self);

        self.ribs[TypeNS].pop();
        self.ribs[ValueNS].pop();
        let function_lifetime_rib = self.lifetime_ribs.pop().unwrap();

        // Do not account for the parameters we just bound for function lifetime elision.
        if let Some(ref mut candidates) = self.lifetime_elision_candidates {
            for (_, res) in function_lifetime_rib.bindings.values() {
                candidates.retain(|(r, _)| r != res);
            }
        }

        if let LifetimeBinderKind::BareFnType
        | LifetimeBinderKind::WhereBound
        | LifetimeBinderKind::Function
        | LifetimeBinderKind::ImplBlock = generics_kind
        {
            self.maybe_report_lifetime_uses(generics_span, params)
        }
    }

    fn with_label_rib(&mut self, kind: RibKind<'a>, f: impl FnOnce(&mut Self)) {
        self.label_ribs.push(Rib::new(kind));
        f(self);
        self.label_ribs.pop();
    }

    fn with_static_rib(&mut self, f: impl FnOnce(&mut Self)) {
        let kind = RibKind::Item(HasGenericParams::No);
        self.with_rib(ValueNS, kind, |this| this.with_rib(TypeNS, kind, f))
    }

    // HACK(min_const_generics, generic_const_exprs): We
    // want to keep allowing `[0; std::mem::size_of::<*mut T>()]`
    // with a future compat lint for now. We do this by adding an
    // additional special case for repeat expressions.
    //
    // Note that we intentionally still forbid `[0; N + 1]` during
    // name resolution so that we don't extend the future
    // compat lint to new cases.
    #[instrument(level = "debug", skip(self, f))]
    fn with_constant_rib(
        &mut self,
        is_repeat: IsRepeatExpr,
        may_use_generics: ConstantHasGenerics,
        item: Option<(Ident, ConstantItemKind)>,
        f: impl FnOnce(&mut Self),
    ) {
        let f = |this: &mut Self| {
            this.with_rib(ValueNS, RibKind::ConstantItem(may_use_generics, item), |this| {
                this.with_rib(
                    TypeNS,
                    RibKind::ConstantItem(
                        may_use_generics.force_yes_if(is_repeat == IsRepeatExpr::Yes),
                        item,
                    ),
                    |this| {
                        this.with_label_rib(RibKind::ConstantItem(may_use_generics, item), f);
                    },
                )
            })
        };

        if let ConstantHasGenerics::No(cause) = may_use_generics {
            self.with_lifetime_rib(LifetimeRibKind::ConcreteAnonConst(cause), f)
        } else {
            f(self)
        }
    }

    fn with_current_self_type<T>(&mut self, self_type: &Ty, f: impl FnOnce(&mut Self) -> T) -> T {
        // Handle nested impls (inside fn bodies)
        let previous_value =
            replace(&mut self.diagnostic_metadata.current_self_type, Some(self_type.clone()));
        let result = f(self);
        self.diagnostic_metadata.current_self_type = previous_value;
        result
    }

    fn with_current_self_item<T>(&mut self, self_item: &Item, f: impl FnOnce(&mut Self) -> T) -> T {
        let previous_value =
            replace(&mut self.diagnostic_metadata.current_self_item, Some(self_item.id));
        let result = f(self);
        self.diagnostic_metadata.current_self_item = previous_value;
        result
    }

    /// When evaluating a `trait` use its associated types' idents for suggestions in E0412.
    fn resolve_trait_items(&mut self, trait_items: &'ast [P<AssocItem>]) {
        let trait_assoc_items =
            replace(&mut self.diagnostic_metadata.current_trait_assoc_items, Some(&trait_items));

        let walk_assoc_item =
            |this: &mut Self, generics: &Generics, kind, item: &'ast AssocItem| {
                this.with_generic_param_rib(
                    &generics.params,
                    RibKind::AssocItem,
                    LifetimeRibKind::Generics { binder: item.id, span: generics.span, kind },
                    |this| visit::walk_assoc_item(this, item, AssocCtxt::Trait),
                );
            };

        for item in trait_items {
            self.resolve_doc_links(&item.attrs, MaybeExported::Ok(item.id));
            match &item.kind {
                AssocItemKind::Const(box ast::ConstItem { generics, ty, expr, .. }) => {
                    self.with_generic_param_rib(
                        &generics.params,
                        RibKind::AssocItem,
                        LifetimeRibKind::Generics {
                            binder: item.id,
                            span: generics.span,
                            kind: LifetimeBinderKind::ConstItem,
                        },
                        |this| {
                            this.visit_generics(generics);
                            this.visit_ty(ty);

                            // Only impose the restrictions of `ConstRibKind` for an
                            // actual constant expression in a provided default.
                            if let Some(expr) = expr {
                                // We allow arbitrary const expressions inside of associated consts,
                                // even if they are potentially not const evaluatable.
                                //
                                // Type parameters can already be used and as associated consts are
                                // not used as part of the type system, this is far less surprising.
                                this.resolve_const_body(expr, None);
                            }
                        },
                    );
                }
                AssocItemKind::Fn(box Fn { generics, .. }) => {
                    walk_assoc_item(self, generics, LifetimeBinderKind::Function, item);
                }
                AssocItemKind::Type(box TyAlias { generics, .. }) => self
                    .with_lifetime_rib(LifetimeRibKind::AnonymousReportError, |this| {
                        walk_assoc_item(this, generics, LifetimeBinderKind::Item, item)
                    }),
                AssocItemKind::MacCall(_) => {
                    panic!("unexpanded macro in resolve!")
                }
            };
        }

        self.diagnostic_metadata.current_trait_assoc_items = trait_assoc_items;
    }

    /// This is called to resolve a trait reference from an `impl` (i.e., `impl Trait for Foo`).
    fn with_optional_trait_ref<T>(
        &mut self,
        opt_trait_ref: Option<&TraitRef>,
        self_type: &'ast Ty,
        f: impl FnOnce(&mut Self, Option<DefId>) -> T,
    ) -> T {
        let mut new_val = None;
        let mut new_id = None;
        if let Some(trait_ref) = opt_trait_ref {
            let path: Vec<_> = Segment::from_path(&trait_ref.path);
            self.diagnostic_metadata.currently_processing_impl_trait =
                Some((trait_ref.clone(), self_type.clone()));
            let res = self.smart_resolve_path_fragment(
                &None,
                &path,
                PathSource::Trait(AliasPossibility::No),
                Finalize::new(trait_ref.ref_id, trait_ref.path.span),
                RecordPartialRes::Yes,
            );
            self.diagnostic_metadata.currently_processing_impl_trait = None;
            if let Some(def_id) = res.expect_full_res().opt_def_id() {
                new_id = Some(def_id);
                new_val = Some((self.r.expect_module(def_id), trait_ref.clone()));
            }
        }
        let original_trait_ref = replace(&mut self.current_trait_ref, new_val);
        let result = f(self, new_id);
        self.current_trait_ref = original_trait_ref;
        result
    }

    fn with_self_rib_ns(&mut self, ns: Namespace, self_res: Res, f: impl FnOnce(&mut Self)) {
        let mut self_type_rib = Rib::new(RibKind::Normal);

        // Plain insert (no renaming, since types are not currently hygienic)
        self_type_rib.bindings.insert(Ident::with_dummy_span(kw::SelfUpper), self_res);
        self.ribs[ns].push(self_type_rib);
        f(self);
        self.ribs[ns].pop();
    }

    fn with_self_rib(&mut self, self_res: Res, f: impl FnOnce(&mut Self)) {
        self.with_self_rib_ns(TypeNS, self_res, f)
    }

    fn resolve_implementation(
        &mut self,
        attrs: &[ast::Attribute],
        generics: &'ast Generics,
        opt_trait_reference: &'ast Option<TraitRef>,
        self_type: &'ast Ty,
        item_id: NodeId,
        impl_items: &'ast [P<AssocItem>],
    ) {
        debug!("resolve_implementation");
        // If applicable, create a rib for the type parameters.
        self.with_generic_param_rib(
            &generics.params,
            RibKind::Item(HasGenericParams::Yes(generics.span)),
            LifetimeRibKind::Generics {
                span: generics.span,
                binder: item_id,
                kind: LifetimeBinderKind::ImplBlock,
            },
            |this| {
                // Dummy self type for better errors if `Self` is used in the trait path.
                this.with_self_rib(Res::SelfTyParam { trait_: LOCAL_CRATE.as_def_id() }, |this| {
                    this.with_lifetime_rib(
                        LifetimeRibKind::AnonymousCreateParameter {
                            binder: item_id,
                            report_in_path: true
                        },
                        |this| {
                            // Resolve the trait reference, if necessary.
                            this.with_optional_trait_ref(
                                opt_trait_reference.as_ref(),
                                self_type,
                                |this, trait_id| {
                                    this.resolve_doc_links(attrs, MaybeExported::Impl(trait_id));

                                    let item_def_id = this.r.local_def_id(item_id);

                                    // Register the trait definitions from here.
                                    if let Some(trait_id) = trait_id {
                                        this.r
                                            .trait_impls
                                            .entry(trait_id)
                                            .or_default()
                                            .push(item_def_id);
                                    }

                                    let item_def_id = item_def_id.to_def_id();
                                    let res = Res::SelfTyAlias {
                                        alias_to: item_def_id,
                                        forbid_generic: false,
                                        is_trait_impl: trait_id.is_some()
                                    };
                                    this.with_self_rib(res, |this| {
                                        if let Some(trait_ref) = opt_trait_reference.as_ref() {
                                            // Resolve type arguments in the trait path.
                                            visit::walk_trait_ref(this, trait_ref);
                                        }
                                        // Resolve the self type.
                                        this.visit_ty(self_type);
                                        // Resolve the generic parameters.
                                        this.visit_generics(generics);

                                        // Resolve the items within the impl.
                                        this.with_current_self_type(self_type, |this| {
                                            this.with_self_rib_ns(ValueNS, Res::SelfCtor(item_def_id), |this| {
                                                debug!("resolve_implementation with_self_rib_ns(ValueNS, ...)");
                                                let mut seen_trait_items = Default::default();
                                                for item in impl_items {
                                                    this.resolve_impl_item(&**item, &mut seen_trait_items, trait_id);
                                                }
                                            });
                                        });
                                    });
                                },
                            )
                        },
                    );
                });
            },
        );
    }

    fn resolve_impl_item(
        &mut self,
        item: &'ast AssocItem,
        seen_trait_items: &mut FxHashMap<DefId, Span>,
        trait_id: Option<DefId>,
    ) {
        use crate::ResolutionError::*;
        self.resolve_doc_links(&item.attrs, MaybeExported::ImplItem(trait_id.ok_or(&item.vis)));
        match &item.kind {
            AssocItemKind::Const(box ast::ConstItem { generics, ty, expr, .. }) => {
                debug!("resolve_implementation AssocItemKind::Const");
                self.with_generic_param_rib(
                    &generics.params,
                    RibKind::AssocItem,
                    LifetimeRibKind::Generics {
                        binder: item.id,
                        span: generics.span,
                        kind: LifetimeBinderKind::ConstItem,
                    },
                    |this| {
                        this.with_lifetime_rib(LifetimeRibKind::AnonymousWarn(item.id), |this| {
                            // If this is a trait impl, ensure the const
                            // exists in trait
                            this.check_trait_item(
                                item.id,
                                item.ident,
                                &item.kind,
                                ValueNS,
                                item.span,
                                seen_trait_items,
                                |i, s, c| ConstNotMemberOfTrait(i, s, c),
                            );

                            this.visit_generics(generics);
                            this.visit_ty(ty);
                            if let Some(expr) = expr {
                                // We allow arbitrary const expressions inside of associated consts,
                                // even if they are potentially not const evaluatable.
                                //
                                // Type parameters can already be used and as associated consts are
                                // not used as part of the type system, this is far less surprising.
                                this.resolve_const_body(expr, None);
                            }
                        });
                    },
                );
            }
            AssocItemKind::Fn(box Fn { generics, .. }) => {
                debug!("resolve_implementation AssocItemKind::Fn");
                // We also need a new scope for the impl item type parameters.
                self.with_generic_param_rib(
                    &generics.params,
                    RibKind::AssocItem,
                    LifetimeRibKind::Generics {
                        binder: item.id,
                        span: generics.span,
                        kind: LifetimeBinderKind::Function,
                    },
                    |this| {
                        // If this is a trait impl, ensure the method
                        // exists in trait
                        this.check_trait_item(
                            item.id,
                            item.ident,
                            &item.kind,
                            ValueNS,
                            item.span,
                            seen_trait_items,
                            |i, s, c| MethodNotMemberOfTrait(i, s, c),
                        );

                        visit::walk_assoc_item(this, item, AssocCtxt::Impl)
                    },
                );
            }
            AssocItemKind::Type(box TyAlias { generics, .. }) => {
                debug!("resolve_implementation AssocItemKind::Type");
                // We also need a new scope for the impl item type parameters.
                self.with_generic_param_rib(
                    &generics.params,
                    RibKind::AssocItem,
                    LifetimeRibKind::Generics {
                        binder: item.id,
                        span: generics.span,
                        kind: LifetimeBinderKind::Item,
                    },
                    |this| {
                        this.with_lifetime_rib(LifetimeRibKind::AnonymousReportError, |this| {
                            // If this is a trait impl, ensure the type
                            // exists in trait
                            this.check_trait_item(
                                item.id,
                                item.ident,
                                &item.kind,
                                TypeNS,
                                item.span,
                                seen_trait_items,
                                |i, s, c| TypeNotMemberOfTrait(i, s, c),
                            );

                            visit::walk_assoc_item(this, item, AssocCtxt::Impl)
                        });
                    },
                );
            }
            AssocItemKind::MacCall(_) => {
                panic!("unexpanded macro in resolve!")
            }
        }
    }

    fn check_trait_item<F>(
        &mut self,
        id: NodeId,
        mut ident: Ident,
        kind: &AssocItemKind,
        ns: Namespace,
        span: Span,
        seen_trait_items: &mut FxHashMap<DefId, Span>,
        err: F,
    ) where
        F: FnOnce(Ident, String, Option<Symbol>) -> ResolutionError<'a>,
    {
        // If there is a TraitRef in scope for an impl, then the method must be in the trait.
        let Some((module, _)) = self.current_trait_ref else {
            return;
        };
        ident.span.normalize_to_macros_2_0_and_adjust(module.expansion);
        let key = BindingKey::new(ident, ns);
        let mut binding = self.r.resolution(module, key).try_borrow().ok().and_then(|r| r.binding);
        debug!(?binding);
        if binding.is_none() {
            // We could not find the trait item in the correct namespace.
            // Check the other namespace to report an error.
            let ns = match ns {
                ValueNS => TypeNS,
                TypeNS => ValueNS,
                _ => ns,
            };
            let key = BindingKey::new(ident, ns);
            binding = self.r.resolution(module, key).try_borrow().ok().and_then(|r| r.binding);
            debug!(?binding);
        }
        let Some(binding) = binding else {
            // We could not find the method: report an error.
            let candidate = self.find_similarly_named_assoc_item(ident.name, kind);
            let path = &self.current_trait_ref.as_ref().unwrap().1.path;
            let path_names = path_names_to_string(path);
            self.report_error(span, err(ident, path_names, candidate));
            return;
        };

        let res = binding.res();
        let Res::Def(def_kind, id_in_trait) = res else { bug!() };

        match seen_trait_items.entry(id_in_trait) {
            Entry::Occupied(entry) => {
                self.report_error(
                    span,
                    ResolutionError::TraitImplDuplicate {
                        name: ident.name,
                        old_span: *entry.get(),
                        trait_item_span: binding.span,
                    },
                );
                return;
            }
            Entry::Vacant(entry) => {
                entry.insert(span);
            }
        };

        match (def_kind, kind) {
            (DefKind::AssocTy, AssocItemKind::Type(..))
            | (DefKind::AssocFn, AssocItemKind::Fn(..))
            | (DefKind::AssocConst, AssocItemKind::Const(..)) => {
                self.r.record_partial_res(id, PartialRes::new(res));
                return;
            }
            _ => {}
        }

        // The method kind does not correspond to what appeared in the trait, report.
        let path = &self.current_trait_ref.as_ref().unwrap().1.path;
        let (code, kind) = match kind {
            AssocItemKind::Const(..) => (rustc_errors::error_code!(E0323), "const"),
            AssocItemKind::Fn(..) => (rustc_errors::error_code!(E0324), "method"),
            AssocItemKind::Type(..) => (rustc_errors::error_code!(E0325), "type"),
            AssocItemKind::MacCall(..) => span_bug!(span, "unexpanded macro"),
        };
        let trait_path = path_names_to_string(path);
        self.report_error(
            span,
            ResolutionError::TraitImplMismatch {
                name: ident.name,
                kind,
                code,
                trait_path,
                trait_item_span: binding.span,
            },
        );
    }

    fn resolve_const_body(&mut self, expr: &'ast Expr, item: Option<(Ident, ConstantItemKind)>) {
        self.with_lifetime_rib(LifetimeRibKind::Elided(LifetimeRes::Infer), |this| {
            this.with_constant_rib(IsRepeatExpr::No, ConstantHasGenerics::Yes, item, |this| {
                this.visit_expr(expr)
            });
        })
    }

    fn resolve_params(&mut self, params: &'ast [Param]) {
        let mut bindings = smallvec![(PatBoundCtx::Product, Default::default())];
        self.with_lifetime_rib(LifetimeRibKind::Elided(LifetimeRes::Infer), |this| {
            for Param { pat, .. } in params {
                this.resolve_pattern(pat, PatternSource::FnParam, &mut bindings);
            }
        });
        for Param { ty, .. } in params {
            self.visit_ty(ty);
        }
    }

    fn resolve_local(&mut self, local: &'ast Local) {
        debug!("resolving local ({:?})", local);
        // Resolve the type.
        walk_list!(self, visit_ty, &local.ty);

        // Resolve the initializer.
        if let Some((init, els)) = local.kind.init_else_opt() {
            self.visit_expr(init);

            // Resolve the `else` block
            if let Some(els) = els {
                self.visit_block(els);
            }
        }

        // Resolve the pattern.
        self.resolve_pattern_top(&local.pat, PatternSource::Let);
    }

    /// build a map from pattern identifiers to binding-info's.
    /// this is done hygienically. This could arise for a macro
    /// that expands into an or-pattern where one 'x' was from the
    /// user and one 'x' came from the macro.
    fn binding_mode_map(&mut self, pat: &Pat) -> BindingMap {
        let mut binding_map = FxHashMap::default();

        pat.walk(&mut |pat| {
            match pat.kind {
                PatKind::Ident(annotation, ident, ref sub_pat)
                    if sub_pat.is_some() || self.is_base_res_local(pat.id) =>
                {
                    binding_map.insert(ident, BindingInfo { span: ident.span, annotation });
                }
                PatKind::Or(ref ps) => {
                    // Check the consistency of this or-pattern and
                    // then add all bindings to the larger map.
                    for bm in self.check_consistent_bindings(ps) {
                        binding_map.extend(bm);
                    }
                    return false;
                }
                _ => {}
            }

            true
        });

        binding_map
    }

    fn is_base_res_local(&self, nid: NodeId) -> bool {
        matches!(
            self.r.partial_res_map.get(&nid).map(|res| res.expect_full_res()),
            Some(Res::Local(..))
        )
    }

    /// Checks that all of the arms in an or-pattern have exactly the
    /// same set of bindings, with the same binding modes for each.
    fn check_consistent_bindings(&mut self, pats: &[P<Pat>]) -> Vec<BindingMap> {
        let mut missing_vars = FxHashMap::default();
        let mut inconsistent_vars = FxHashMap::default();

        // 1) Compute the binding maps of all arms.
        let maps = pats.iter().map(|pat| self.binding_mode_map(pat)).collect::<Vec<_>>();

        // 2) Record any missing bindings or binding mode inconsistencies.
        for (map_outer, pat_outer) in pats.iter().enumerate().map(|(idx, pat)| (&maps[idx], pat)) {
            // Check against all arms except for the same pattern which is always self-consistent.
            let inners = pats
                .iter()
                .enumerate()
                .filter(|(_, pat)| pat.id != pat_outer.id)
                .flat_map(|(idx, _)| maps[idx].iter())
                .map(|(key, binding)| (key.name, map_outer.get(&key), binding));

            for (name, info, &binding_inner) in inners {
                match info {
                    None => {
                        // The inner binding is missing in the outer.
                        let binding_error =
                            missing_vars.entry(name).or_insert_with(|| BindingError {
                                name,
                                origin: BTreeSet::new(),
                                target: BTreeSet::new(),
                                could_be_path: name.as_str().starts_with(char::is_uppercase),
                            });
                        binding_error.origin.insert(binding_inner.span);
                        binding_error.target.insert(pat_outer.span);
                    }
                    Some(binding_outer) => {
                        if binding_outer.annotation != binding_inner.annotation {
                            // The binding modes in the outer and inner bindings differ.
                            inconsistent_vars
                                .entry(name)
                                .or_insert((binding_inner.span, binding_outer.span));
                        }
                    }
                }
            }
        }

        // 3) Report all missing variables we found.
        let mut missing_vars = missing_vars.into_iter().collect::<Vec<_>>();
        missing_vars.sort_by_key(|&(sym, ref _err)| sym);

        for (name, mut v) in missing_vars.into_iter() {
            if inconsistent_vars.contains_key(&name) {
                v.could_be_path = false;
            }
            self.report_error(
                *v.origin.iter().next().unwrap(),
                ResolutionError::VariableNotBoundInPattern(v, self.parent_scope),
            );
        }

        // 4) Report all inconsistencies in binding modes we found.
        let mut inconsistent_vars = inconsistent_vars.iter().collect::<Vec<_>>();
        inconsistent_vars.sort();
        for (name, v) in inconsistent_vars {
            self.report_error(v.0, ResolutionError::VariableBoundWithDifferentMode(*name, v.1));
        }

        // 5) Finally bubble up all the binding maps.
        maps
    }

    /// Check the consistency of the outermost or-patterns.
    fn check_consistent_bindings_top(&mut self, pat: &'ast Pat) {
        pat.walk(&mut |pat| match pat.kind {
            PatKind::Or(ref ps) => {
                self.check_consistent_bindings(ps);
                false
            }
            _ => true,
        })
    }

    fn resolve_arm(&mut self, arm: &'ast Arm) {
        self.with_rib(ValueNS, RibKind::Normal, |this| {
            this.resolve_pattern_top(&arm.pat, PatternSource::Match);
            walk_list!(this, visit_expr, &arm.guard);
            this.visit_expr(&arm.body);
        });
    }

    /// Arising from `source`, resolve a top level pattern.
    fn resolve_pattern_top(&mut self, pat: &'ast Pat, pat_src: PatternSource) {
        let mut bindings = smallvec![(PatBoundCtx::Product, Default::default())];
        self.resolve_pattern(pat, pat_src, &mut bindings);
    }

    fn resolve_pattern(
        &mut self,
        pat: &'ast Pat,
        pat_src: PatternSource,
        bindings: &mut SmallVec<[(PatBoundCtx, FxHashSet<Ident>); 1]>,
    ) {
        // We walk the pattern before declaring the pattern's inner bindings,
        // so that we avoid resolving a literal expression to a binding defined
        // by the pattern.
        visit::walk_pat(self, pat);
        self.resolve_pattern_inner(pat, pat_src, bindings);
        // This has to happen *after* we determine which pat_idents are variants:
        self.check_consistent_bindings_top(pat);
    }

    /// Resolve bindings in a pattern. This is a helper to `resolve_pattern`.
    ///
    /// ### `bindings`
    ///
    /// A stack of sets of bindings accumulated.
    ///
    /// In each set, `PatBoundCtx::Product` denotes that a found binding in it should
    /// be interpreted as re-binding an already bound binding. This results in an error.
    /// Meanwhile, `PatBound::Or` denotes that a found binding in the set should result
    /// in reusing this binding rather than creating a fresh one.
    ///
    /// When called at the top level, the stack must have a single element
    /// with `PatBound::Product`. Otherwise, pushing to the stack happens as
    /// or-patterns (`p_0 | ... | p_n`) are encountered and the context needs
    /// to be switched to `PatBoundCtx::Or` and then `PatBoundCtx::Product` for each `p_i`.
    /// When each `p_i` has been dealt with, the top set is merged with its parent.
    /// When a whole or-pattern has been dealt with, the thing happens.
    ///
    /// See the implementation and `fresh_binding` for more details.
    fn resolve_pattern_inner(
        &mut self,
        pat: &Pat,
        pat_src: PatternSource,
        bindings: &mut SmallVec<[(PatBoundCtx, FxHashSet<Ident>); 1]>,
    ) {
        // Visit all direct subpatterns of this pattern.
        pat.walk(&mut |pat| {
            debug!("resolve_pattern pat={:?} node={:?}", pat, pat.kind);
            match pat.kind {
                PatKind::Ident(bmode, ident, ref sub) => {
                    // First try to resolve the identifier as some existing entity,
                    // then fall back to a fresh binding.
                    let has_sub = sub.is_some();
                    let res = self
                        .try_resolve_as_non_binding(pat_src, bmode, ident, has_sub)
                        .unwrap_or_else(|| self.fresh_binding(ident, pat.id, pat_src, bindings));
                    self.r.record_partial_res(pat.id, PartialRes::new(res));
                    self.r.record_pat_span(pat.id, pat.span);
                }
                PatKind::TupleStruct(ref qself, ref path, ref sub_patterns) => {
                    self.smart_resolve_path(
                        pat.id,
                        qself,
                        path,
                        PathSource::TupleStruct(
                            pat.span,
                            self.r.arenas.alloc_pattern_spans(sub_patterns.iter().map(|p| p.span)),
                        ),
                    );
                }
                PatKind::Path(ref qself, ref path) => {
                    self.smart_resolve_path(pat.id, qself, path, PathSource::Pat);
                }
                PatKind::Struct(ref qself, ref path, ..) => {
                    self.smart_resolve_path(pat.id, qself, path, PathSource::Struct);
                }
                PatKind::Or(ref ps) => {
                    // Add a new set of bindings to the stack. `Or` here records that when a
                    // binding already exists in this set, it should not result in an error because
                    // `V1(a) | V2(a)` must be allowed and are checked for consistency later.
                    bindings.push((PatBoundCtx::Or, Default::default()));
                    for p in ps {
                        // Now we need to switch back to a product context so that each
                        // part of the or-pattern internally rejects already bound names.
                        // For example, `V1(a) | V2(a, a)` and `V1(a, a) | V2(a)` are bad.
                        bindings.push((PatBoundCtx::Product, Default::default()));
                        self.resolve_pattern_inner(p, pat_src, bindings);
                        // Move up the non-overlapping bindings to the or-pattern.
                        // Existing bindings just get "merged".
                        let collected = bindings.pop().unwrap().1;
                        bindings.last_mut().unwrap().1.extend(collected);
                    }
                    // This or-pattern itself can itself be part of a product,
                    // e.g. `(V1(a) | V2(a), a)` or `(a, V1(a) | V2(a))`.
                    // Both cases bind `a` again in a product pattern and must be rejected.
                    let collected = bindings.pop().unwrap().1;
                    bindings.last_mut().unwrap().1.extend(collected);

                    // Prevent visiting `ps` as we've already done so above.
                    return false;
                }
                _ => {}
            }
            true
        });
    }

    fn fresh_binding(
        &mut self,
        ident: Ident,
        pat_id: NodeId,
        pat_src: PatternSource,
        bindings: &mut SmallVec<[(PatBoundCtx, FxHashSet<Ident>); 1]>,
    ) -> Res {
        // Add the binding to the local ribs, if it doesn't already exist in the bindings map.
        // (We must not add it if it's in the bindings map because that breaks the assumptions
        // later passes make about or-patterns.)
        let ident = ident.normalize_to_macro_rules();

        let mut bound_iter = bindings.iter().filter(|(_, set)| set.contains(&ident));
        // Already bound in a product pattern? e.g. `(a, a)` which is not allowed.
        let already_bound_and = bound_iter.clone().any(|(ctx, _)| *ctx == PatBoundCtx::Product);
        // Already bound in an or-pattern? e.g. `V1(a) | V2(a)`.
        // This is *required* for consistency which is checked later.
        let already_bound_or = bound_iter.any(|(ctx, _)| *ctx == PatBoundCtx::Or);

        if already_bound_and {
            // Overlap in a product pattern somewhere; report an error.
            use ResolutionError::*;
            let error = match pat_src {
                // `fn f(a: u8, a: u8)`:
                PatternSource::FnParam => IdentifierBoundMoreThanOnceInParameterList,
                // `Variant(a, a)`:
                _ => IdentifierBoundMoreThanOnceInSamePattern,
            };
            self.report_error(ident.span, error(ident.name));
        }

        // Record as bound if it's valid:
        let ident_valid = ident.name != kw::Empty;
        if ident_valid {
            bindings.last_mut().unwrap().1.insert(ident);
        }

        if already_bound_or {
            // `Variant1(a) | Variant2(a)`, ok
            // Reuse definition from the first `a`.
            self.innermost_rib_bindings(ValueNS)[&ident]
        } else {
            let res = Res::Local(pat_id);
            if ident_valid {
                // A completely fresh binding add to the set if it's valid.
                self.innermost_rib_bindings(ValueNS).insert(ident, res);
            }
            res
        }
    }

    fn innermost_rib_bindings(&mut self, ns: Namespace) -> &mut IdentMap<Res> {
        &mut self.ribs[ns].last_mut().unwrap().bindings
    }

    fn try_resolve_as_non_binding(
        &mut self,
        pat_src: PatternSource,
        ann: BindingAnnotation,
        ident: Ident,
        has_sub: bool,
    ) -> Option<Res> {
        // An immutable (no `mut`) by-value (no `ref`) binding pattern without
        // a sub pattern (no `@ $pat`) is syntactically ambiguous as it could
        // also be interpreted as a path to e.g. a constant, variant, etc.
        let is_syntactic_ambiguity = !has_sub && ann == BindingAnnotation::NONE;

        let ls_binding = self.maybe_resolve_ident_in_lexical_scope(ident, ValueNS)?;
        let (res, binding) = match ls_binding {
            LexicalScopeBinding::Item(binding)
                if is_syntactic_ambiguity && binding.is_ambiguity() =>
            {
                // For ambiguous bindings we don't know all their definitions and cannot check
                // whether they can be shadowed by fresh bindings or not, so force an error.
                // issues/33118#issuecomment-233962221 (see below) still applies here,
                // but we have to ignore it for backward compatibility.
                self.r.record_use(ident, binding, false);
                return None;
            }
            LexicalScopeBinding::Item(binding) => (binding.res(), Some(binding)),
            LexicalScopeBinding::Res(res) => (res, None),
        };

        match res {
            Res::SelfCtor(_) // See #70549.
            | Res::Def(
                DefKind::Ctor(_, CtorKind::Const) | DefKind::Const | DefKind::ConstParam,
                _,
            ) if is_syntactic_ambiguity => {
                // Disambiguate in favor of a unit struct/variant or constant pattern.
                if let Some(binding) = binding {
                    self.r.record_use(ident, binding, false);
                }
                Some(res)
            }
            Res::Def(DefKind::Ctor(..) | DefKind::Const | DefKind::Static(_), _) => {
                // This is unambiguously a fresh binding, either syntactically
                // (e.g., `IDENT @ PAT` or `ref IDENT`) or because `IDENT` resolves
                // to something unusable as a pattern (e.g., constructor function),
                // but we still conservatively report an error, see
                // issues/33118#issuecomment-233962221 for one reason why.
                let binding = binding.expect("no binding for a ctor or static");
                self.report_error(
                    ident.span,
                    ResolutionError::BindingShadowsSomethingUnacceptable {
                        shadowing_binding: pat_src,
                        name: ident.name,
                        participle: if binding.is_import() { "imported" } else { "defined" },
                        article: binding.res().article(),
                        shadowed_binding: binding.res(),
                        shadowed_binding_span: binding.span,
                    },
                );
                None
            }
            Res::Def(DefKind::ConstParam, def_id) => {
                // Same as for DefKind::Const above, but here, `binding` is `None`, so we
                // have to construct the error differently
                self.report_error(
                    ident.span,
                    ResolutionError::BindingShadowsSomethingUnacceptable {
                        shadowing_binding: pat_src,
                        name: ident.name,
                        participle: "defined",
                        article: res.article(),
                        shadowed_binding: res,
                        shadowed_binding_span: self.r.def_span(def_id),
                    }
                );
                None
            }
            Res::Def(DefKind::Fn, _) | Res::Local(..) | Res::Err => {
                // These entities are explicitly allowed to be shadowed by fresh bindings.
                None
            }
            Res::SelfCtor(_) => {
                // We resolve `Self` in pattern position as an ident sometimes during recovery,
                // so delay a bug instead of ICEing.
                self.r.tcx.sess.delay_span_bug(
                    ident.span,
                    "unexpected `SelfCtor` in pattern, expected identifier"
                );
                None
            }
            _ => span_bug!(
                ident.span,
                "unexpected resolution for an identifier in pattern: {:?}",
                res,
            ),
        }
    }

    // High-level and context dependent path resolution routine.
    // Resolves the path and records the resolution into definition map.
    // If resolution fails tries several techniques to find likely
    // resolution candidates, suggest imports or other help, and report
    // errors in user friendly way.
    fn smart_resolve_path(
        &mut self,
        id: NodeId,
        qself: &Option<P<QSelf>>,
        path: &Path,
        source: PathSource<'ast>,
    ) {
        self.smart_resolve_path_fragment(
            qself,
            &Segment::from_path(path),
            source,
            Finalize::new(id, path.span),
            RecordPartialRes::Yes,
        );
    }

    #[instrument(level = "debug", skip(self))]
    fn smart_resolve_path_fragment(
        &mut self,
        qself: &Option<P<QSelf>>,
        path: &[Segment],
        source: PathSource<'ast>,
        finalize: Finalize,
        record_partial_res: RecordPartialRes,
    ) -> PartialRes {
        let ns = source.namespace();

        let Finalize { node_id, path_span, .. } = finalize;
        let report_errors = |this: &mut Self, res: Option<Res>| {
            if this.should_report_errs() {
                let (err, candidates) =
                    this.smart_resolve_report_errors(path, None, path_span, source, res);

                let def_id = this.parent_scope.module.nearest_parent_mod();
                let instead = res.is_some();
                let suggestion = if let Some((start, end)) = this.diagnostic_metadata.in_range
                    && path[0].ident.span.lo() == end.span.lo()
                {
                    let mut sugg = ".";
                    let mut span = start.span.between(end.span);
                    if span.lo() + BytePos(2) == span.hi() {
                        // There's no space between the start, the range op and the end, suggest
                        // removal which will look better.
                        span = span.with_lo(span.lo() + BytePos(1));
                        sugg = "";
                    }
                    Some((
                        span,
                        "you might have meant to write `.` instead of `..`",
                        sugg.to_string(),
                        Applicability::MaybeIncorrect,
                    ))
                } else if res.is_none() && let PathSource::Type | PathSource::Expr(_) = source {
                    this.suggest_adding_generic_parameter(path, source)
                } else {
                    None
                };

                let ue = UseError {
                    err,
                    candidates,
                    def_id,
                    instead,
                    suggestion,
                    path: path.into(),
                    is_call: source.is_call(),
                };

                this.r.use_injections.push(ue);
            }

            PartialRes::new(Res::Err)
        };

        // For paths originating from calls (like in `HashMap::new()`), tries
        // to enrich the plain `failed to resolve: ...` message with hints
        // about possible missing imports.
        //
        // Similar thing, for types, happens in `report_errors` above.
        let report_errors_for_call = |this: &mut Self, parent_err: Spanned<ResolutionError<'a>>| {
            // Before we start looking for candidates, we have to get our hands
            // on the type user is trying to perform invocation on; basically:
            // we're transforming `HashMap::new` into just `HashMap`.
            let (following_seg, prefix_path) = match path.split_last() {
                Some((last, path)) if !path.is_empty() => (Some(last), path),
                _ => return Some(parent_err),
            };

            let (mut err, candidates) = this.smart_resolve_report_errors(
                prefix_path,
                following_seg,
                path_span,
                PathSource::Type,
                None,
            );

            // There are two different error messages user might receive at
            // this point:
            // - E0412 cannot find type `{}` in this scope
            // - E0433 failed to resolve: use of undeclared type or module `{}`
            //
            // The first one is emitted for paths in type-position, and the
            // latter one - for paths in expression-position.
            //
            // Thus (since we're in expression-position at this point), not to
            // confuse the user, we want to keep the *message* from E0433 (so
            // `parent_err`), but we want *hints* from E0412 (so `err`).
            //
            // And that's what happens below - we're just mixing both messages
            // into a single one.
            let mut parent_err = this.r.into_struct_error(parent_err.span, parent_err.node);

            // overwrite all properties with the parent's error message
            err.message = take(&mut parent_err.message);
            err.code = take(&mut parent_err.code);
            swap(&mut err.span, &mut parent_err.span);
            err.children = take(&mut parent_err.children);
            err.sort_span = parent_err.sort_span;
            err.is_lint = parent_err.is_lint;

            // merge the parent's suggestions with the typo suggestions
            fn append_result<T, E>(res1: &mut Result<Vec<T>, E>, res2: Result<Vec<T>, E>) {
                match res1 {
                    Ok(vec1) => match res2 {
                        Ok(mut vec2) => vec1.append(&mut vec2),
                        Err(e) => *res1 = Err(e),
                    },
                    Err(_) => (),
                };
            }
            append_result(&mut err.suggestions, parent_err.suggestions.clone());

            parent_err.cancel();

            let def_id = this.parent_scope.module.nearest_parent_mod();

            if this.should_report_errs() {
                if candidates.is_empty() {
                    if path.len() == 2 && prefix_path.len() == 1 {
                        // Delay to check whether methond name is an associated function or not
                        // ```
                        // let foo = Foo {};
                        // foo::bar(); // possibly suggest to foo.bar();
                        //```
                        err.stash(
                            prefix_path[0].ident.span,
                            rustc_errors::StashKey::CallAssocMethod,
                        );
                    } else {
                        // When there is no suggested imports, we can just emit the error
                        // and suggestions immediately. Note that we bypass the usually error
                        // reporting routine (ie via `self.r.report_error`) because we need
                        // to post-process the `ResolutionError` above.
                        err.emit();
                    }
                } else {
                    // If there are suggested imports, the error reporting is delayed
                    this.r.use_injections.push(UseError {
                        err,
                        candidates,
                        def_id,
                        instead: false,
                        suggestion: None,
                        path: prefix_path.into(),
                        is_call: source.is_call(),
                    });
                }
            } else {
                err.cancel();
            }

            // We don't return `Some(parent_err)` here, because the error will
            // be already printed either immediately or as part of the `use` injections
            None
        };

        let partial_res = match self.resolve_qpath_anywhere(
            qself,
            path,
            ns,
            path_span,
            source.defer_to_typeck(),
            finalize,
        ) {
            Ok(Some(partial_res)) if let Some(res) = partial_res.full_res() => {
                if source.is_expected(res) || res == Res::Err {
                    partial_res
                } else {
                    report_errors(self, Some(res))
                }
            }

            Ok(Some(partial_res)) if source.defer_to_typeck() => {
                // Not fully resolved associated item `T::A::B` or `<T as Tr>::A::B`
                // or `<T>::A::B`. If `B` should be resolved in value namespace then
                // it needs to be added to the trait map.
                if ns == ValueNS {
                    let item_name = path.last().unwrap().ident;
                    let traits = self.traits_in_scope(item_name, ns);
                    self.r.trait_map.insert(node_id, traits);
                }

                if PrimTy::from_name(path[0].ident.name).is_some() {
                    let mut std_path = Vec::with_capacity(1 + path.len());

                    std_path.push(Segment::from_ident(Ident::with_dummy_span(sym::std)));
                    std_path.extend(path);
                    if let PathResult::Module(_) | PathResult::NonModule(_) =
                        self.resolve_path(&std_path, Some(ns), None)
                    {
                        // Check if we wrote `str::from_utf8` instead of `std::str::from_utf8`
                        let item_span =
                            path.iter().last().map_or(path_span, |segment| segment.ident.span);

                        self.r.confused_type_with_std_module.insert(item_span, path_span);
                        self.r.confused_type_with_std_module.insert(path_span, path_span);
                    }
                }

                partial_res
            }

            Err(err) => {
                if let Some(err) = report_errors_for_call(self, err) {
                    self.report_error(err.span, err.node);
                }

                PartialRes::new(Res::Err)
            }

            _ => report_errors(self, None),
        };

        if record_partial_res == RecordPartialRes::Yes {
            // Avoid recording definition of `A::B` in `<T as A>::B::C`.
            self.r.record_partial_res(node_id, partial_res);
            self.resolve_elided_lifetimes_in_path(node_id, partial_res, path, source, path_span);
        }

        partial_res
    }

    fn self_type_is_available(&mut self) -> bool {
        let binding = self
            .maybe_resolve_ident_in_lexical_scope(Ident::with_dummy_span(kw::SelfUpper), TypeNS);
        if let Some(LexicalScopeBinding::Res(res)) = binding { res != Res::Err } else { false }
    }

    fn self_value_is_available(&mut self, self_span: Span) -> bool {
        let ident = Ident::new(kw::SelfLower, self_span);
        let binding = self.maybe_resolve_ident_in_lexical_scope(ident, ValueNS);
        if let Some(LexicalScopeBinding::Res(res)) = binding { res != Res::Err } else { false }
    }

    /// A wrapper around [`Resolver::report_error`].
    ///
    /// This doesn't emit errors for function bodies if this is rustdoc.
    fn report_error(&mut self, span: Span, resolution_error: ResolutionError<'a>) {
        if self.should_report_errs() {
            self.r.report_error(span, resolution_error);
        }
    }

    #[inline]
    /// If we're actually rustdoc then avoid giving a name resolution error for `cfg()` items.
    fn should_report_errs(&self) -> bool {
        !(self.r.tcx.sess.opts.actually_rustdoc && self.in_func_body)
    }

    // Resolve in alternative namespaces if resolution in the primary namespace fails.
    fn resolve_qpath_anywhere(
        &mut self,
        qself: &Option<P<QSelf>>,
        path: &[Segment],
        primary_ns: Namespace,
        span: Span,
        defer_to_typeck: bool,
        finalize: Finalize,
    ) -> Result<Option<PartialRes>, Spanned<ResolutionError<'a>>> {
        let mut fin_res = None;

        for (i, &ns) in [primary_ns, TypeNS, ValueNS].iter().enumerate() {
            if i == 0 || ns != primary_ns {
                match self.resolve_qpath(qself, path, ns, finalize)? {
                    Some(partial_res)
                        if partial_res.unresolved_segments() == 0 || defer_to_typeck =>
                    {
                        return Ok(Some(partial_res));
                    }
                    partial_res => {
                        if fin_res.is_none() {
                            fin_res = partial_res;
                        }
                    }
                }
            }
        }

        assert!(primary_ns != MacroNS);

        if qself.is_none() {
            let path_seg = |seg: &Segment| PathSegment::from_ident(seg.ident);
            let path = Path { segments: path.iter().map(path_seg).collect(), span, tokens: None };
            if let Ok((_, res)) =
                self.r.resolve_macro_path(&path, None, &self.parent_scope, false, false)
            {
                return Ok(Some(PartialRes::new(res)));
            }
        }

        Ok(fin_res)
    }

    /// Handles paths that may refer to associated items.
    fn resolve_qpath(
        &mut self,
        qself: &Option<P<QSelf>>,
        path: &[Segment],
        ns: Namespace,
        finalize: Finalize,
    ) -> Result<Option<PartialRes>, Spanned<ResolutionError<'a>>> {
        debug!(
            "resolve_qpath(qself={:?}, path={:?}, ns={:?}, finalize={:?})",
            qself, path, ns, finalize,
        );

        if let Some(qself) = qself {
            if qself.position == 0 {
                // This is a case like `<T>::B`, where there is no
                // trait to resolve. In that case, we leave the `B`
                // segment to be resolved by type-check.
                return Ok(Some(PartialRes::with_unresolved_segments(
                    Res::Def(DefKind::Mod, CRATE_DEF_ID.to_def_id()),
                    path.len(),
                )));
            }

            let num_privacy_errors = self.r.privacy_errors.len();
            // Make sure that `A` in `<T as A>::B::C` is a trait.
            let trait_res = self.smart_resolve_path_fragment(
                &None,
                &path[..qself.position],
                PathSource::Trait(AliasPossibility::No),
                Finalize::new(finalize.node_id, qself.path_span),
                RecordPartialRes::No,
            );

            if trait_res.expect_full_res() == Res::Err {
                return Ok(Some(trait_res));
            }

            // Truncate additional privacy errors reported above,
            // because they'll be recomputed below.
            self.r.privacy_errors.truncate(num_privacy_errors);

            // Make sure `A::B` in `<T as A>::B::C` is a trait item.
            //
            // Currently, `path` names the full item (`A::B::C`, in
            // our example). so we extract the prefix of that that is
            // the trait (the slice upto and including
            // `qself.position`). And then we recursively resolve that,
            // but with `qself` set to `None`.
            let ns = if qself.position + 1 == path.len() { ns } else { TypeNS };
            let partial_res = self.smart_resolve_path_fragment(
                &None,
                &path[..=qself.position],
                PathSource::TraitItem(ns),
                Finalize::with_root_span(finalize.node_id, finalize.path_span, qself.path_span),
                RecordPartialRes::No,
            );

            // The remaining segments (the `C` in our example) will
            // have to be resolved by type-check, since that requires doing
            // trait resolution.
            return Ok(Some(PartialRes::with_unresolved_segments(
                partial_res.base_res(),
                partial_res.unresolved_segments() + path.len() - qself.position - 1,
            )));
        }

        let result = match self.resolve_path(&path, Some(ns), Some(finalize)) {
            PathResult::NonModule(path_res) => path_res,
            PathResult::Module(ModuleOrUniformRoot::Module(module)) if !module.is_normal() => {
                PartialRes::new(module.res().unwrap())
            }
            // In `a(::assoc_item)*` `a` cannot be a module. If `a` does resolve to a module we
            // don't report an error right away, but try to fallback to a primitive type.
            // So, we are still able to successfully resolve something like
            //
            // use std::u8; // bring module u8 in scope
            // fn f() -> u8 { // OK, resolves to primitive u8, not to std::u8
            //     u8::max_value() // OK, resolves to associated function <u8>::max_value,
            //                     // not to nonexistent std::u8::max_value
            // }
            //
            // Such behavior is required for backward compatibility.
            // The same fallback is used when `a` resolves to nothing.
            PathResult::Module(ModuleOrUniformRoot::Module(_)) | PathResult::Failed { .. }
                if (ns == TypeNS || path.len() > 1)
                    && PrimTy::from_name(path[0].ident.name).is_some() =>
            {
                let prim = PrimTy::from_name(path[0].ident.name).unwrap();
                PartialRes::with_unresolved_segments(Res::PrimTy(prim), path.len() - 1)
            }
            PathResult::Module(ModuleOrUniformRoot::Module(module)) => {
                PartialRes::new(module.res().unwrap())
            }
            PathResult::Failed {
                is_error_from_last_segment: false,
                span,
                label,
                suggestion,
                module,
            } => {
                return Err(respan(
                    span,
                    ResolutionError::FailedToResolve {
                        last_segment: None,
                        label,
                        suggestion,
                        module,
                    },
                ));
            }
            PathResult::Module(..) | PathResult::Failed { .. } => return Ok(None),
            PathResult::Indeterminate => bug!("indeterminate path result in resolve_qpath"),
        };

        if path.len() > 1
            && let Some(res) = result.full_res()
            && let Some((&last_segment, prev_segs)) = path.split_last()
            && prev_segs.iter().all(|seg| !seg.has_generic_args)
            && res != Res::Err
            && path[0].ident.name != kw::PathRoot
            && path[0].ident.name != kw::DollarCrate
        {
            let unqualified_result = {
                match self.resolve_path(&[last_segment], Some(ns), None) {
                    PathResult::NonModule(path_res) => path_res.expect_full_res(),
                    PathResult::Module(ModuleOrUniformRoot::Module(module)) => {
                        module.res().unwrap()
                    }
                    _ => return Ok(Some(result)),
                }
            };
            if res == unqualified_result {
                let lint = lint::builtin::UNUSED_QUALIFICATIONS;
                self.r.lint_buffer.buffer_lint_with_diagnostic(
                    lint,
                    finalize.node_id,
                    finalize.path_span,
                    "unnecessary qualification",
                    lint::BuiltinLintDiagnostics::UnusedQualifications {
                        removal_span: finalize.path_span.until(last_segment.ident.span),
                    }
                )
            }
        }

        Ok(Some(result))
    }

    fn with_resolved_label(&mut self, label: Option<Label>, id: NodeId, f: impl FnOnce(&mut Self)) {
        if let Some(label) = label {
            if label.ident.as_str().as_bytes()[1] != b'_' {
                self.diagnostic_metadata.unused_labels.insert(id, label.ident.span);
            }

            if let Ok((_, orig_span)) = self.resolve_label(label.ident) {
                diagnostics::signal_label_shadowing(self.r.tcx.sess, orig_span, label.ident)
            }

            self.with_label_rib(RibKind::Normal, |this| {
                let ident = label.ident.normalize_to_macro_rules();
                this.label_ribs.last_mut().unwrap().bindings.insert(ident, id);
                f(this);
            });
        } else {
            f(self);
        }
    }

    fn resolve_labeled_block(&mut self, label: Option<Label>, id: NodeId, block: &'ast Block) {
        self.with_resolved_label(label, id, |this| this.visit_block(block));
    }

    fn resolve_block(&mut self, block: &'ast Block) {
        debug!("(resolving block) entering block");
        // Move down in the graph, if there's an anonymous module rooted here.
        let orig_module = self.parent_scope.module;
        let anonymous_module = self.r.block_map.get(&block.id).cloned(); // clones a reference

        let mut num_macro_definition_ribs = 0;
        if let Some(anonymous_module) = anonymous_module {
            debug!("(resolving block) found anonymous module, moving down");
            self.ribs[ValueNS].push(Rib::new(RibKind::Module(anonymous_module)));
            self.ribs[TypeNS].push(Rib::new(RibKind::Module(anonymous_module)));
            self.parent_scope.module = anonymous_module;
        } else {
            self.ribs[ValueNS].push(Rib::new(RibKind::Normal));
        }

        let prev = self.diagnostic_metadata.current_block_could_be_bare_struct_literal.take();
        if let (true, [Stmt { kind: StmtKind::Expr(expr), .. }]) =
            (block.could_be_bare_literal, &block.stmts[..])
            && let ExprKind::Type(..) = expr.kind
        {
            self.diagnostic_metadata.current_block_could_be_bare_struct_literal =
            Some(block.span);
        }
        // Descend into the block.
        for stmt in &block.stmts {
            if let StmtKind::Item(ref item) = stmt.kind
                && let ItemKind::MacroDef(..) = item.kind {
                num_macro_definition_ribs += 1;
                let res = self.r.local_def_id(item.id).to_def_id();
                self.ribs[ValueNS].push(Rib::new(RibKind::MacroDefinition(res)));
                self.label_ribs.push(Rib::new(RibKind::MacroDefinition(res)));
            }

            self.visit_stmt(stmt);
        }
        self.diagnostic_metadata.current_block_could_be_bare_struct_literal = prev;

        // Move back up.
        self.parent_scope.module = orig_module;
        for _ in 0..num_macro_definition_ribs {
            self.ribs[ValueNS].pop();
            self.label_ribs.pop();
        }
        self.last_block_rib = self.ribs[ValueNS].pop();
        if anonymous_module.is_some() {
            self.ribs[TypeNS].pop();
        }
        debug!("(resolving block) leaving block");
    }

    fn resolve_anon_const(&mut self, constant: &'ast AnonConst, anon_const_kind: AnonConstKind) {
        debug!(
            "resolve_anon_const(constant: {:?}, anon_const_kind: {:?})",
            constant, anon_const_kind
        );

        self.resolve_anon_const_manual(
            constant.value.is_potential_trivial_const_arg(),
            anon_const_kind,
            |this| this.resolve_expr(&constant.value, None),
        )
    }

    /// There are a few places that we need to resolve an anon const but we did not parse an
    /// anon const so cannot provide an `&'ast AnonConst`. Right now this is just unbraced
    /// const arguments that were parsed as type arguments, and `legact_const_generics` which
    /// parse as normal function argument expressions. To avoid duplicating the code for resolving
    /// an anon const we have this function which lets the caller manually call `resolve_expr` or
    /// `smart_resolve_path`.
    fn resolve_anon_const_manual(
        &mut self,
        is_trivial_const_arg: bool,
        anon_const_kind: AnonConstKind,
        resolve_expr: impl FnOnce(&mut Self),
    ) {
        let is_repeat_expr = match anon_const_kind {
            AnonConstKind::ConstArg(is_repeat_expr) => is_repeat_expr,
            _ => IsRepeatExpr::No,
        };

        let may_use_generics = match anon_const_kind {
            AnonConstKind::EnumDiscriminant => {
                ConstantHasGenerics::No(NoConstantGenericsReason::IsEnumDiscriminant)
            }
            AnonConstKind::InlineConst => ConstantHasGenerics::Yes,
            AnonConstKind::ConstArg(_) => {
                if self.r.tcx.features().generic_const_exprs || is_trivial_const_arg {
                    ConstantHasGenerics::Yes
                } else {
                    ConstantHasGenerics::No(NoConstantGenericsReason::NonTrivialConstArg)
                }
            }
        };

        self.with_constant_rib(is_repeat_expr, may_use_generics, None, |this| {
            this.with_lifetime_rib(LifetimeRibKind::Elided(LifetimeRes::Infer), |this| {
                resolve_expr(this);
            });
        });
    }

    fn resolve_expr_field(&mut self, f: &'ast ExprField, e: &'ast Expr) {
        self.resolve_expr(&f.expr, Some(e));
        self.visit_ident(f.ident);
        walk_list!(self, visit_attribute, f.attrs.iter());
    }

    fn resolve_expr(&mut self, expr: &'ast Expr, parent: Option<&'ast Expr>) {
        // First, record candidate traits for this expression if it could
        // result in the invocation of a method call.

        self.record_candidate_traits_for_expr_if_necessary(expr);

        // Next, resolve the node.
        match expr.kind {
            ExprKind::Path(ref qself, ref path) => {
                self.smart_resolve_path(expr.id, qself, path, PathSource::Expr(parent));
                visit::walk_expr(self, expr);
            }

            ExprKind::Struct(ref se) => {
                self.smart_resolve_path(expr.id, &se.qself, &se.path, PathSource::Struct);
                // This is the same as `visit::walk_expr(self, expr);`, but we want to pass the
                // parent in for accurate suggestions when encountering `Foo { bar }` that should
                // have been `Foo { bar: self.bar }`.
                if let Some(qself) = &se.qself {
                    self.visit_ty(&qself.ty);
                }
                self.visit_path(&se.path, expr.id);
                walk_list!(self, resolve_expr_field, &se.fields, expr);
                match &se.rest {
                    StructRest::Base(expr) => self.visit_expr(expr),
                    StructRest::Rest(_span) => {}
                    StructRest::None => {}
                }
            }

            ExprKind::Break(Some(label), _) | ExprKind::Continue(Some(label)) => {
                match self.resolve_label(label.ident) {
                    Ok((node_id, _)) => {
                        // Since this res is a label, it is never read.
                        self.r.label_res_map.insert(expr.id, node_id);
                        self.diagnostic_metadata.unused_labels.remove(&node_id);
                    }
                    Err(error) => {
                        self.report_error(label.ident.span, error);
                    }
                }

                // visit `break` argument if any
                visit::walk_expr(self, expr);
            }

            ExprKind::Break(None, Some(ref e)) => {
                // We use this instead of `visit::walk_expr` to keep the parent expr around for
                // better diagnostics.
                self.resolve_expr(e, Some(&expr));
            }

            ExprKind::Let(ref pat, ref scrutinee, _, _) => {
                self.visit_expr(scrutinee);
                self.resolve_pattern_top(pat, PatternSource::Let);
            }

            ExprKind::If(ref cond, ref then, ref opt_else) => {
                self.with_rib(ValueNS, RibKind::Normal, |this| {
                    let old = this.diagnostic_metadata.in_if_condition.replace(cond);
                    this.visit_expr(cond);
                    this.diagnostic_metadata.in_if_condition = old;
                    this.visit_block(then);
                });
                if let Some(expr) = opt_else {
                    self.visit_expr(expr);
                }
            }

            ExprKind::Loop(ref block, label, _) => {
                self.resolve_labeled_block(label, expr.id, &block)
            }

            ExprKind::While(ref cond, ref block, label) => {
                self.with_resolved_label(label, expr.id, |this| {
                    this.with_rib(ValueNS, RibKind::Normal, |this| {
                        let old = this.diagnostic_metadata.in_if_condition.replace(cond);
                        this.visit_expr(cond);
                        this.diagnostic_metadata.in_if_condition = old;
                        this.visit_block(block);
                    })
                });
            }

            ExprKind::ForLoop(ref pat, ref iter_expr, ref block, label) => {
                self.visit_expr(iter_expr);
                self.with_rib(ValueNS, RibKind::Normal, |this| {
                    this.resolve_pattern_top(pat, PatternSource::For);
                    this.resolve_labeled_block(label, expr.id, block);
                });
            }

            ExprKind::Block(ref block, label) => self.resolve_labeled_block(label, block.id, block),

            // Equivalent to `visit::walk_expr` + passing some context to children.
            ExprKind::Field(ref subexpression, _) => {
                self.resolve_expr(subexpression, Some(expr));
            }
            ExprKind::MethodCall(box MethodCall { ref seg, ref receiver, ref args, .. }) => {
                self.resolve_expr(receiver, Some(expr));
                for arg in args {
                    self.resolve_expr(arg, None);
                }
                self.visit_path_segment(seg);
            }

            ExprKind::Call(ref callee, ref arguments) => {
                self.resolve_expr(callee, Some(expr));
                let const_args = self.r.legacy_const_generic_args(callee).unwrap_or_default();
                for (idx, argument) in arguments.iter().enumerate() {
                    // Constant arguments need to be treated as AnonConst since
                    // that is how they will be later lowered to HIR.
                    if const_args.contains(&idx) {
                        self.resolve_anon_const_manual(
                            argument.is_potential_trivial_const_arg(),
                            AnonConstKind::ConstArg(IsRepeatExpr::No),
                            |this| this.resolve_expr(argument, None),
                        );
                    } else {
                        self.resolve_expr(argument, None);
                    }
                }
            }
            ExprKind::Type(ref _type_expr, ref _ty) => {
                visit::walk_expr(self, expr);
            }
            // `async |x| ...` gets desugared to `|x| async {...}`, so we need to
            // resolve the arguments within the proper scopes so that usages of them inside the
            // closure are detected as upvars rather than normal closure arg usages.
            ExprKind::Closure(box ast::Closure {
                asyncness: Async::Yes { .. },
                ref fn_decl,
                ref body,
                ..
            }) => {
                self.with_rib(ValueNS, RibKind::Normal, |this| {
                    this.with_label_rib(RibKind::ClosureOrAsync, |this| {
                        // Resolve arguments:
                        this.resolve_params(&fn_decl.inputs);
                        // No need to resolve return type --
                        // the outer closure return type is `FnRetTy::Default`.

                        // Now resolve the inner closure
                        {
                            // No need to resolve arguments: the inner closure has none.
                            // Resolve the return type:
                            visit::walk_fn_ret_ty(this, &fn_decl.output);
                            // Resolve the body
                            this.visit_expr(body);
                        }
                    })
                });
            }
            // For closures, ClosureOrAsyncRibKind is added in visit_fn
            ExprKind::Closure(box ast::Closure {
                binder: ClosureBinder::For { ref generic_params, span },
                ..
            }) => {
                self.with_generic_param_rib(
                    &generic_params,
                    RibKind::Normal,
                    LifetimeRibKind::Generics {
                        binder: expr.id,
                        kind: LifetimeBinderKind::Closure,
                        span,
                    },
                    |this| visit::walk_expr(this, expr),
                );
            }
            ExprKind::Closure(..) => visit::walk_expr(self, expr),
            ExprKind::Async(..) => {
                self.with_label_rib(RibKind::ClosureOrAsync, |this| visit::walk_expr(this, expr));
            }
            ExprKind::Repeat(ref elem, ref ct) => {
                self.visit_expr(elem);
                self.resolve_anon_const(ct, AnonConstKind::ConstArg(IsRepeatExpr::Yes));
            }
            ExprKind::ConstBlock(ref ct) => {
                self.resolve_anon_const(ct, AnonConstKind::InlineConst);
            }
            ExprKind::Index(ref elem, ref idx, _) => {
                self.resolve_expr(elem, Some(expr));
                self.visit_expr(idx);
            }
            ExprKind::Assign(ref lhs, ref rhs, _) => {
                if !self.diagnostic_metadata.is_assign_rhs {
                    self.diagnostic_metadata.in_assignment = Some(expr);
                }
                self.visit_expr(lhs);
                self.diagnostic_metadata.is_assign_rhs = true;
                self.diagnostic_metadata.in_assignment = None;
                self.visit_expr(rhs);
                self.diagnostic_metadata.is_assign_rhs = false;
            }
            ExprKind::Range(Some(ref start), Some(ref end), RangeLimits::HalfOpen) => {
                self.diagnostic_metadata.in_range = Some((start, end));
                self.resolve_expr(start, Some(expr));
                self.resolve_expr(end, Some(expr));
                self.diagnostic_metadata.in_range = None;
            }
            _ => {
                visit::walk_expr(self, expr);
            }
        }
    }

    fn record_candidate_traits_for_expr_if_necessary(&mut self, expr: &'ast Expr) {
        match expr.kind {
            ExprKind::Field(_, ident) => {
                // #6890: Even though you can't treat a method like a field,
                // we need to add any trait methods we find that match the
                // field name so that we can do some nice error reporting
                // later on in typeck.
                let traits = self.traits_in_scope(ident, ValueNS);
                self.r.trait_map.insert(expr.id, traits);
            }
            ExprKind::MethodCall(ref call) => {
                debug!("(recording candidate traits for expr) recording traits for {}", expr.id);
                let traits = self.traits_in_scope(call.seg.ident, ValueNS);
                self.r.trait_map.insert(expr.id, traits);
            }
            _ => {
                // Nothing to do.
            }
        }
    }

    fn traits_in_scope(&mut self, ident: Ident, ns: Namespace) -> Vec<TraitCandidate> {
        self.r.traits_in_scope(
            self.current_trait_ref.as_ref().map(|(module, _)| *module),
            &self.parent_scope,
            ident.span.ctxt(),
            Some((ident.name, ns)),
        )
    }

    /// Construct the list of in-scope lifetime parameters for impl trait lowering.
    /// We include all lifetime parameters, either named or "Fresh".
    /// The order of those parameters does not matter, as long as it is
    /// deterministic.
    fn record_lifetime_params_for_impl_trait(&mut self, impl_trait_node_id: NodeId) {
        let mut extra_lifetime_params = vec![];

        for rib in self.lifetime_ribs.iter().rev() {
            extra_lifetime_params
                .extend(rib.bindings.iter().map(|(&ident, &(node_id, res))| (ident, node_id, res)));
            match rib.kind {
                LifetimeRibKind::Item => break,
                LifetimeRibKind::AnonymousCreateParameter { binder, .. } => {
                    if let Some(earlier_fresh) = self.r.extra_lifetime_params_map.get(&binder) {
                        extra_lifetime_params.extend(earlier_fresh);
                    }
                }
                _ => {}
            }
        }

        self.r.extra_lifetime_params_map.insert(impl_trait_node_id, extra_lifetime_params);
    }

    fn resolve_and_cache_rustdoc_path(&mut self, path_str: &str, ns: Namespace) -> Option<Res> {
        // FIXME: This caching may be incorrect in case of multiple `macro_rules`
        // items with the same name in the same module.
        // Also hygiene is not considered.
        let mut doc_link_resolutions = std::mem::take(&mut self.r.doc_link_resolutions);
        let res = *doc_link_resolutions
            .entry(self.parent_scope.module.nearest_parent_mod().expect_local())
            .or_default()
            .entry((Symbol::intern(path_str), ns))
            .or_insert_with_key(|(path, ns)| {
                let res = self.r.resolve_rustdoc_path(path.as_str(), *ns, self.parent_scope);
                if let Some(res) = res
                    && let Some(def_id) = res.opt_def_id()
                    && !def_id.is_local()
                    && self.r.tcx.crate_types().contains(&CrateType::ProcMacro)
                    && matches!(self.r.tcx.sess.opts.resolve_doc_links, ResolveDocLinks::ExportedMetadata) {
                    // Encoding foreign def ids in proc macro crate metadata will ICE.
                    return None;
                }
                res
            });
        self.r.doc_link_resolutions = doc_link_resolutions;
        res
    }

    fn resolve_doc_links(&mut self, attrs: &[Attribute], maybe_exported: MaybeExported<'_>) {
        match self.r.tcx.sess.opts.resolve_doc_links {
            ResolveDocLinks::None => return,
            ResolveDocLinks::ExportedMetadata
                if !self.r.tcx.crate_types().iter().copied().any(CrateType::has_metadata)
                    || !maybe_exported.eval(self.r) =>
            {
                return;
            }
            ResolveDocLinks::Exported
                if !maybe_exported.eval(self.r)
                    && !rustdoc::has_primitive_or_keyword_docs(attrs) =>
            {
                return;
            }
            ResolveDocLinks::ExportedMetadata
            | ResolveDocLinks::Exported
            | ResolveDocLinks::All => {}
        }

        if !attrs.iter().any(|attr| attr.may_have_doc_links()) {
            return;
        }

        let mut need_traits_in_scope = false;
        for path_str in rustdoc::attrs_to_preprocessed_links(attrs) {
            // Resolve all namespaces due to no disambiguator or for diagnostics.
            let mut any_resolved = false;
            let mut need_assoc = false;
            for ns in [TypeNS, ValueNS, MacroNS] {
                if let Some(res) = self.resolve_and_cache_rustdoc_path(&path_str, ns) {
                    // Rustdoc ignores tool attribute resolutions and attempts
                    // to resolve their prefixes for diagnostics.
                    any_resolved = !matches!(res, Res::NonMacroAttr(NonMacroAttrKind::Tool));
                } else if ns != MacroNS {
                    need_assoc = true;
                }
            }

            // Resolve all prefixes for type-relative resolution or for diagnostics.
            if need_assoc || !any_resolved {
                let mut path = &path_str[..];
                while let Some(idx) = path.rfind("::") {
                    path = &path[..idx];
                    need_traits_in_scope = true;
                    for ns in [TypeNS, ValueNS, MacroNS] {
                        self.resolve_and_cache_rustdoc_path(path, ns);
                    }
                }
            }
        }

        if need_traits_in_scope {
            // FIXME: hygiene is not considered.
            let mut doc_link_traits_in_scope = std::mem::take(&mut self.r.doc_link_traits_in_scope);
            doc_link_traits_in_scope
                .entry(self.parent_scope.module.nearest_parent_mod().expect_local())
                .or_insert_with(|| {
                    self.r
                        .traits_in_scope(None, &self.parent_scope, SyntaxContext::root(), None)
                        .into_iter()
                        .filter_map(|tr| {
                            if !tr.def_id.is_local()
                                && self.r.tcx.crate_types().contains(&CrateType::ProcMacro)
                                && matches!(
                                    self.r.tcx.sess.opts.resolve_doc_links,
                                    ResolveDocLinks::ExportedMetadata
                                )
                            {
                                // Encoding foreign def ids in proc macro crate metadata will ICE.
                                return None;
                            }
                            Some(tr.def_id)
                        })
                        .collect()
                });
            self.r.doc_link_traits_in_scope = doc_link_traits_in_scope;
        }
    }
}

struct LifetimeCountVisitor<'a, 'b, 'tcx> {
    r: &'b mut Resolver<'a, 'tcx>,
}

/// Walks the whole crate in DFS order, visiting each item, counting the declared number of
/// lifetime generic parameters.
impl<'ast> Visitor<'ast> for LifetimeCountVisitor<'_, '_, '_> {
    fn visit_item(&mut self, item: &'ast Item) {
        match &item.kind {
            ItemKind::TyAlias(box TyAlias { ref generics, .. })
            | ItemKind::Const(box ConstItem { ref generics, .. })
            | ItemKind::Fn(box Fn { ref generics, .. })
            | ItemKind::Enum(_, ref generics)
            | ItemKind::Struct(_, ref generics)
            | ItemKind::Union(_, ref generics)
            | ItemKind::Impl(box Impl { ref generics, .. })
            | ItemKind::Trait(box Trait { ref generics, .. })
            | ItemKind::TraitAlias(ref generics, _) => {
                let def_id = self.r.local_def_id(item.id);
                let count = generics
                    .params
                    .iter()
                    .filter(|param| matches!(param.kind, ast::GenericParamKind::Lifetime { .. }))
                    .count();
                self.r.item_generics_num_lifetimes.insert(def_id, count);
            }

            ItemKind::Mod(..)
            | ItemKind::ForeignMod(..)
            | ItemKind::Static(..)
            | ItemKind::Use(..)
            | ItemKind::ExternCrate(..)
            | ItemKind::MacroDef(..)
            | ItemKind::GlobalAsm(..)
            | ItemKind::MacCall(..) => {}
        }
        visit::walk_item(self, item)
    }
}

impl<'a, 'tcx> Resolver<'a, 'tcx> {
    pub(crate) fn late_resolve_crate(&mut self, krate: &Crate) {
        visit::walk_crate(&mut LifetimeCountVisitor { r: self }, krate);
        let mut late_resolution_visitor = LateResolutionVisitor::new(self);
        late_resolution_visitor.resolve_doc_links(&krate.attrs, MaybeExported::Ok(CRATE_NODE_ID));
        visit::walk_crate(&mut late_resolution_visitor, krate);
        for (id, span) in late_resolution_visitor.diagnostic_metadata.unused_labels.iter() {
            self.lint_buffer.buffer_lint(lint::builtin::UNUSED_LABELS, *id, *span, "unused label");
        }
    }
}<|MERGE_RESOLUTION|>--- conflicted
+++ resolved
@@ -734,35 +734,20 @@
             }
             TyKind::Path(qself, path) => {
                 self.diagnostic_metadata.current_type_path = Some(ty);
-<<<<<<< HEAD
-                self.smart_resolve_path(ty.id, qself.as_ref(), path, PathSource::Type);
-=======
                 self.smart_resolve_path(ty.id, &qself, path, PathSource::Type);
->>>>>>> 79e9716c
 
                 // Check whether we should interpret this as a bare trait object.
                 if qself.is_none()
                     && let Some(partial_res) = self.r.partial_res_map.get(&ty.id)
-<<<<<<< HEAD
-                    && partial_res.unresolved_segments() == 0
-                    && let Res::Def(DefKind::Trait | DefKind::TraitAlias, _) = partial_res.base_res()
-                {
-                    // This path is actually a bare trait object.  In case of a bare `Fn`-trait
-=======
                     && let Some(Res::Def(DefKind::Trait | DefKind::TraitAlias, _)) = partial_res.full_res()
                 {
                     // This path is actually a bare trait object. In case of a bare `Fn`-trait
->>>>>>> 79e9716c
                     // object with anonymous lifetimes, we need this rib to correctly place the
                     // synthetic lifetimes.
                     let span = ty.span.shrink_to_lo().to(path.span.shrink_to_lo());
                     self.with_generic_param_rib(
                         &[],
-<<<<<<< HEAD
-                        NormalRibKind,
-=======
                         RibKind::Normal,
->>>>>>> 79e9716c
                         LifetimeRibKind::Generics {
                             binder: ty.id,
                             kind: LifetimeBinderKind::PolyTrait,
@@ -770,13 +755,8 @@
                         },
                         |this| this.visit_path(&path, ty.id),
                     );
-<<<<<<< HEAD
-                    self.diagnostic_metadata.current_type_path = prev_ty;
-                    return;
-=======
                 } else {
                     visit::walk_ty(self, ty)
->>>>>>> 79e9716c
                 }
             }
             TyKind::ImplicitSelf => {
