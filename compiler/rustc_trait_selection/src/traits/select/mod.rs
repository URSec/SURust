--- conflicted
+++ resolved
@@ -618,16 +618,10 @@
                 return Ok(result.max(EvaluatedToOkModuloOpaqueTypes));
             }
 
-<<<<<<< HEAD
-            match self.infcx.region_constraints_added_in_snapshot(snapshot) {
-                None => Ok(result),
-                Some(_) => Ok(result.max(EvaluatedToOkModuloRegions)),
-=======
             if self.infcx.region_constraints_added_in_snapshot(snapshot) {
                 Ok(result.max(EvaluatedToOkModuloRegions))
             } else {
                 Ok(result)
->>>>>>> 79e9716c
             }
         })
     }
