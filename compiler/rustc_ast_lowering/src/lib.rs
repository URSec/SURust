--- conflicted
+++ resolved
@@ -1258,50 +1258,29 @@
         itctx: &ImplTraitContext,
     ) -> hir::Ty<'hir> {
         // Check whether we should interpret this as a bare trait object.
-<<<<<<< HEAD
-        // This check mirrors the one in late resolution.  We only introduce this special case in
-        // the rare occurence we need to lower `Fresh` anonymous lifetimes.
-=======
         // This check mirrors the one in late resolution. We only introduce this special case in
         // the rare occurrence we need to lower `Fresh` anonymous lifetimes.
->>>>>>> 79e9716c
         // The other cases when a qpath should be opportunistically made a trait object are handled
         // by `ty_path`.
         if qself.is_none()
             && let Some(partial_res) = self.resolver.get_partial_res(t.id)
-<<<<<<< HEAD
-            && partial_res.unresolved_segments() == 0
-            && let Res::Def(DefKind::Trait | DefKind::TraitAlias, _) = partial_res.base_res()
-=======
             && let Some(Res::Def(DefKind::Trait | DefKind::TraitAlias, _)) = partial_res.full_res()
->>>>>>> 79e9716c
         {
             let (bounds, lifetime_bound) = self.with_dyn_type_scope(true, |this| {
                 let bound = this.lower_poly_trait_ref(
                     &PolyTraitRef {
-<<<<<<< HEAD
-                        bound_generic_params: vec![],
-=======
                         bound_generic_params: ThinVec::new(),
->>>>>>> 79e9716c
                         trait_ref: TraitRef { path: path.clone(), ref_id: t.id },
                         span: t.span
                     },
                     itctx,
-<<<<<<< HEAD
-=======
                     ast::Const::No,
->>>>>>> 79e9716c
                 );
                 let bounds = this.arena.alloc_from_iter([bound]);
                 let lifetime_bound = this.elided_dyn_bound(t.span);
                 (bounds, lifetime_bound)
             });
-<<<<<<< HEAD
-            let kind = hir::TyKind::TraitObject(bounds, lifetime_bound, TraitObjectSyntax::None);
-=======
             let kind = hir::TyKind::TraitObject(bounds, &lifetime_bound, TraitObjectSyntax::None);
->>>>>>> 79e9716c
             return hir::Ty { kind, span: self.lower_span(t.span), hir_id: self.next_id() };
         }
 
