[package]
name = "rustc_data_structures"
version = "0.0.0"
edition = "2021"

[lib]

[dependencies]
arrayvec = { version = "0.7", default-features = false }
<<<<<<< HEAD
ena = "0.14"
indexmap = { version = "1.9.1" }
tracing = "0.1"
=======
bitflags = "1.2.1"
cfg-if = "1.0"
ena = "0.14.2"
indexmap = { version = "2.0.0" }
>>>>>>> 79e9716c
jobserver_crate = { version = "0.1.13", package = "jobserver" }
libc = "0.2"
measureme = "10.0.0"
rustc-rayon-core = { version = "0.5.0", optional = true }
rustc-rayon = { version = "0.5.0", optional = true }
rustc_arena = { path = "../rustc_arena" }
rustc_graphviz = { path = "../rustc_graphviz" }
rustc-hash = "1.1.0"
rustc_index = { path = "../rustc_index", package = "rustc_index" }
rustc_macros = { path = "../rustc_macros" }
rustc_serialize = { path = "../rustc_serialize" }
smallvec = { version = "1.8.1", features = [
    "const_generics",
    "union",
    "may_dangle",
] }
stacker = "0.1.15"
tempfile = "3.2"
thin-vec = "0.2.12"
tracing = "0.1"
elsa = "=1.7.1"
itertools = "0.10.1"

[dependencies.parking_lot]
version = "0.12"

[target.'cfg(windows)'.dependencies.windows]
version = "0.48.0"
features = [
    "Win32_Foundation",
    "Win32_Storage_FileSystem",
    "Win32_System_IO",
    "Win32_System_ProcessStatus",
    "Win32_System_Threading",
]

[target.'cfg(not(target_arch = "wasm32"))'.dependencies]
memmap2 = "0.2.1"

[features]
rustc_use_parallel_compiler = ["indexmap/rustc-rayon", "rustc-rayon", "rustc-rayon-core"]<|MERGE_RESOLUTION|>--- conflicted
+++ resolved
@@ -7,16 +7,10 @@
 
 [dependencies]
 arrayvec = { version = "0.7", default-features = false }
-<<<<<<< HEAD
-ena = "0.14"
-indexmap = { version = "1.9.1" }
-tracing = "0.1"
-=======
 bitflags = "1.2.1"
 cfg-if = "1.0"
 ena = "0.14.2"
 indexmap = { version = "2.0.0" }
->>>>>>> 79e9716c
 jobserver_crate = { version = "0.1.13", package = "jobserver" }
 libc = "0.2"
 measureme = "10.0.0"
