use super::type_variable::{TypeVariableOrigin, TypeVariableOriginKind};
use super::{DefineOpaqueTypes, InferResult};
use crate::errors::OpaqueHiddenTypeDiag;
use crate::infer::{InferCtxt, InferOk};
use crate::traits::{self, PredicateObligation};
use hir::def_id::{DefId, LocalDefId};
use hir::OpaqueTyOrigin;
use rustc_data_structures::fx::FxIndexMap;
use rustc_data_structures::sync::Lrc;
use rustc_hir as hir;
use rustc_middle::traits::{DefiningAnchor, ObligationCause};
use rustc_middle::ty::error::{ExpectedFound, TypeError};
use rustc_middle::ty::fold::BottomUpFolder;
use rustc_middle::ty::GenericArgKind;
use rustc_middle::ty::{
    self, OpaqueHiddenType, OpaqueTypeKey, Ty, TyCtxt, TypeFoldable, TypeSuperVisitable,
    TypeVisitable, TypeVisitableExt, TypeVisitor,
};
use rustc_span::Span;
use std::ops::ControlFlow;

mod table;

pub type OpaqueTypeMap<'tcx> = FxIndexMap<OpaqueTypeKey<'tcx>, OpaqueTypeDecl<'tcx>>;
pub use table::{OpaqueTypeStorage, OpaqueTypeTable};

/// Information about the opaque types whose values we
/// are inferring in this function (these are the `impl Trait` that
/// appear in the return type).
#[derive(Clone, Debug)]
pub struct OpaqueTypeDecl<'tcx> {
    /// The hidden types that have been inferred for this opaque type.
    /// There can be multiple, but they are all `lub`ed together at the end
    /// to obtain the canonical hidden type.
    pub hidden_type: OpaqueHiddenType<'tcx>,
}

impl<'tcx> InferCtxt<'tcx> {
    /// This is a backwards compatibility hack to prevent breaking changes from
    /// lazy TAIT around RPIT handling.
    pub fn replace_opaque_types_with_inference_vars<T: TypeFoldable<TyCtxt<'tcx>>>(
        &self,
        value: T,
        body_id: LocalDefId,
        span: Span,
        param_env: ty::ParamEnv<'tcx>,
    ) -> InferOk<'tcx, T> {
        // We handle opaque types differently in the new solver.
        if self.next_trait_solver() {
            return InferOk { value, obligations: vec![] };
        }

        if !value.has_opaque_types() {
            return InferOk { value, obligations: vec![] };
        }

        let mut obligations = vec![];
        let replace_opaque_type = |def_id: DefId| {
            def_id.as_local().is_some_and(|def_id| self.opaque_type_origin(def_id).is_some())
        };
        let value = value.fold_with(&mut BottomUpFolder {
            tcx: self.tcx,
            lt_op: |lt| lt,
            ct_op: |ct| ct,
            ty_op: |ty| match *ty.kind() {
                ty::Alias(ty::Opaque, ty::AliasTy { def_id, .. })
                    if replace_opaque_type(def_id) && !ty.has_escaping_bound_vars() =>
                {
                    let def_span = self.tcx.def_span(def_id);
                    let span = if span.contains(def_span) { def_span } else { span };
                    let code = traits::ObligationCauseCode::OpaqueReturnType(None);
                    let cause = ObligationCause::new(span, body_id, code);
                    // FIXME(compiler-errors): We probably should add a new TypeVariableOriginKind
                    // for opaque types, and then use that kind to fix the spans for type errors
                    // that we see later on.
                    let ty_var = self.next_ty_var(TypeVariableOrigin {
                        kind: TypeVariableOriginKind::OpaqueTypeInference(def_id),
                        span,
                    });
                    obligations.extend(
                        self.handle_opaque_type(ty, ty_var, true, &cause, param_env)
                            .unwrap()
                            .obligations,
                    );
                    ty_var
                }
                _ => ty,
            },
        });
        InferOk { value, obligations }
    }

    pub fn handle_opaque_type(
        &self,
        a: Ty<'tcx>,
        b: Ty<'tcx>,
        a_is_expected: bool,
        cause: &ObligationCause<'tcx>,
        param_env: ty::ParamEnv<'tcx>,
    ) -> InferResult<'tcx, ()> {
        if a.references_error() || b.references_error() {
            return Ok(InferOk { value: (), obligations: vec![] });
        }
        let (a, b) = if a_is_expected { (a, b) } else { (b, a) };
<<<<<<< HEAD
        let process = |a: Ty<'tcx>, b: Ty<'tcx>| match *a.kind() {
            ty::Opaque(def_id, substs) if def_id.is_local() => {
                let origin = if self.defining_use_anchor.is_some() {
                    // Check that this is `impl Trait` type is
                    // declared by `parent_def_id` -- i.e., one whose
                    // value we are inferring.  At present, this is
                    // always true during the first phase of
                    // type-check, but not always true later on during
                    // NLL. Once we support named opaque types more fully,
                    // this same scenario will be able to arise during all phases.
                    //
                    // Here is an example using type alias `impl Trait`
                    // that indicates the distinction we are checking for:
                    //
                    // ```rust
                    // mod a {
                    //   pub type Foo = impl Iterator;
                    //   pub fn make_foo() -> Foo { .. }
                    // }
                    //
                    // mod b {
                    //   fn foo() -> a::Foo { a::make_foo() }
                    // }
                    // ```
                    //
                    // Here, the return type of `foo` references an
                    // `Opaque` indeed, but not one whose value is
                    // presently being inferred. You can get into a
                    // similar situation with closure return types
                    // today:
                    //
                    // ```rust
                    // fn foo() -> impl Iterator { .. }
                    // fn bar() {
                    //     let x = || foo(); // returns the Opaque assoc with `foo`
                    // }
                    // ```
                    self.opaque_type_origin(def_id, cause.span)?
                } else {
                    self.opaque_ty_origin_unchecked(def_id, cause.span)
=======
        let process = |a: Ty<'tcx>, b: Ty<'tcx>, a_is_expected| match *a.kind() {
            ty::Alias(ty::Opaque, ty::AliasTy { def_id, args, .. }) if def_id.is_local() => {
                let def_id = def_id.expect_local();
                match self.defining_use_anchor {
                    DefiningAnchor::Bind(_) => {
                        // Check that this is `impl Trait` type is
                        // declared by `parent_def_id` -- i.e., one whose
                        // value we are inferring. At present, this is
                        // always true during the first phase of
                        // type-check, but not always true later on during
                        // NLL. Once we support named opaque types more fully,
                        // this same scenario will be able to arise during all phases.
                        //
                        // Here is an example using type alias `impl Trait`
                        // that indicates the distinction we are checking for:
                        //
                        // ```rust
                        // mod a {
                        //   pub type Foo = impl Iterator;
                        //   pub fn make_foo() -> Foo { .. }
                        // }
                        //
                        // mod b {
                        //   fn foo() -> a::Foo { a::make_foo() }
                        // }
                        // ```
                        //
                        // Here, the return type of `foo` references an
                        // `Opaque` indeed, but not one whose value is
                        // presently being inferred. You can get into a
                        // similar situation with closure return types
                        // today:
                        //
                        // ```rust
                        // fn foo() -> impl Iterator { .. }
                        // fn bar() {
                        //     let x = || foo(); // returns the Opaque assoc with `foo`
                        // }
                        // ```
                        if self.opaque_type_origin(def_id).is_none() {
                            return None;
                        }
                    }
                    DefiningAnchor::Bubble => {}
                    DefiningAnchor::Error => return None,
>>>>>>> 79e9716c
                };
                if let ty::Alias(ty::Opaque, ty::AliasTy { def_id: b_def_id, .. }) = *b.kind() {
                    // We could accept this, but there are various ways to handle this situation, and we don't
                    // want to make a decision on it right now. Likely this case is so super rare anyway, that
                    // no one encounters it in practice.
                    // It does occur however in `fn fut() -> impl Future<Output = i32> { async { 42 } }`,
                    // where it is of no concern, so we only check for TAITs.
                    if let Some(OpaqueTyOrigin::TyAlias { .. }) =
                        b_def_id.as_local().and_then(|b_def_id| self.opaque_type_origin(b_def_id))
                    {
                        self.tcx.sess.emit_err(OpaqueHiddenTypeDiag {
                            span: cause.span,
                            hidden_type: self.tcx.def_span(b_def_id),
                            opaque_type: self.tcx.def_span(def_id),
                        });
                    }
                }
                Some(self.register_hidden_type(
                    OpaqueTypeKey { def_id, args },
                    cause.clone(),
                    param_env,
                    b,
                    a_is_expected,
                ))
            }
            _ => None,
        };
        if let Some(res) = process(a, b, true) {
            res
        } else if let Some(res) = process(b, a, false) {
            res
        } else {
            let (a, b) = self.resolve_vars_if_possible((a, b));
            Err(TypeError::Sorts(ExpectedFound::new(true, a, b)))
        }
    }

    /// Given the map `opaque_types` containing the opaque
    /// `impl Trait` types whose underlying, hidden types are being
    /// inferred, this method adds constraints to the regions
    /// appearing in those underlying hidden types to ensure that they
    /// at least do not refer to random scopes within the current
    /// function. These constraints are not (quite) sufficient to
    /// guarantee that the regions are actually legal values; that
    /// final condition is imposed after region inference is done.
    ///
    /// # The Problem
    ///
    /// Let's work through an example to explain how it works. Assume
    /// the current function is as follows:
    ///
    /// ```text
    /// fn foo<'a, 'b>(..) -> (impl Bar<'a>, impl Bar<'b>)
    /// ```
    ///
    /// Here, we have two `impl Trait` types whose values are being
    /// inferred (the `impl Bar<'a>` and the `impl
    /// Bar<'b>`). Conceptually, this is sugar for a setup where we
    /// define underlying opaque types (`Foo1`, `Foo2`) and then, in
    /// the return type of `foo`, we *reference* those definitions:
    ///
    /// ```text
    /// type Foo1<'x> = impl Bar<'x>;
    /// type Foo2<'x> = impl Bar<'x>;
    /// fn foo<'a, 'b>(..) -> (Foo1<'a>, Foo2<'b>) { .. }
    ///                    //  ^^^^ ^^
    ///                    //  |    |
    ///                    //  |    args
    ///                    //  def_id
    /// ```
    ///
    /// As indicating in the comments above, each of those references
    /// is (in the compiler) basically a substitution (`args`)
    /// applied to the type of a suitable `def_id` (which identifies
    /// `Foo1` or `Foo2`).
    ///
    /// Now, at this point in compilation, what we have done is to
    /// replace each of the references (`Foo1<'a>`, `Foo2<'b>`) with
    /// fresh inference variables C1 and C2. We wish to use the values
    /// of these variables to infer the underlying types of `Foo1` and
    /// `Foo2`. That is, this gives rise to higher-order (pattern) unification
    /// constraints like:
    ///
    /// ```text
    /// for<'a> (Foo1<'a> = C1)
    /// for<'b> (Foo1<'b> = C2)
    /// ```
    ///
    /// For these equation to be satisfiable, the types `C1` and `C2`
    /// can only refer to a limited set of regions. For example, `C1`
    /// can only refer to `'static` and `'a`, and `C2` can only refer
    /// to `'static` and `'b`. The job of this function is to impose that
    /// constraint.
    ///
    /// Up to this point, C1 and C2 are basically just random type
    /// inference variables, and hence they may contain arbitrary
    /// regions. In fact, it is fairly likely that they do! Consider
    /// this possible definition of `foo`:
    ///
    /// ```text
    /// fn foo<'a, 'b>(x: &'a i32, y: &'b i32) -> (impl Bar<'a>, impl Bar<'b>) {
    ///         (&*x, &*y)
    ///     }
    /// ```
    ///
    /// Here, the values for the concrete types of the two impl
    /// traits will include inference variables:
    ///
    /// ```text
    /// &'0 i32
    /// &'1 i32
    /// ```
    ///
    /// Ordinarily, the subtyping rules would ensure that these are
    /// sufficiently large. But since `impl Bar<'a>` isn't a specific
    /// type per se, we don't get such constraints by default. This
    /// is where this function comes into play. It adds extra
    /// constraints to ensure that all the regions which appear in the
    /// inferred type are regions that could validly appear.
    ///
    /// This is actually a bit of a tricky constraint in general. We
    /// want to say that each variable (e.g., `'0`) can only take on
    /// values that were supplied as arguments to the opaque type
    /// (e.g., `'a` for `Foo1<'a>`) or `'static`, which is always in
    /// scope. We don't have a constraint quite of this kind in the current
    /// region checker.
    ///
    /// # The Solution
    ///
    /// We generally prefer to make `<=` constraints, since they
    /// integrate best into the region solver. To do that, we find the
    /// "minimum" of all the arguments that appear in the args: that
    /// is, some region which is less than all the others. In the case
    /// of `Foo1<'a>`, that would be `'a` (it's the only choice, after
    /// all). Then we apply that as a least bound to the variables
    /// (e.g., `'a <= '0`).
    ///
    /// In some cases, there is no minimum. Consider this example:
    ///
    /// ```text
    /// fn baz<'a, 'b>() -> impl Trait<'a, 'b> { ... }
    /// ```
    ///
    /// Here we would report a more complex "in constraint", like `'r
    /// in ['a, 'b, 'static]` (where `'r` is some region appearing in
    /// the hidden type).
    ///
    /// # Constrain regions, not the hidden concrete type
    ///
    /// Note that generating constraints on each region `Rc` is *not*
    /// the same as generating an outlives constraint on `Tc` itself.
    /// For example, if we had a function like this:
    ///
    /// ```
    /// # #![feature(type_alias_impl_trait)]
    /// # fn main() {}
    /// # trait Foo<'a> {}
    /// # impl<'a, T> Foo<'a> for (&'a u32, T) {}
    /// fn foo<'a, T>(x: &'a u32, y: T) -> impl Foo<'a> {
    ///   (x, y)
    /// }
    ///
    /// // Equivalent to:
    /// # mod dummy { use super::*;
    /// type FooReturn<'a, T> = impl Foo<'a>;
    /// fn foo<'a, T>(x: &'a u32, y: T) -> FooReturn<'a, T> {
    ///   (x, y)
    /// }
    /// # }
    /// ```
    ///
    /// then the hidden type `Tc` would be `(&'0 u32, T)` (where `'0`
    /// is an inference variable). If we generated a constraint that
    /// `Tc: 'a`, then this would incorrectly require that `T: 'a` --
    /// but this is not necessary, because the opaque type we
    /// create will be allowed to reference `T`. So we only generate a
    /// constraint that `'0: 'a`.
    #[instrument(level = "debug", skip(self))]
    pub fn register_member_constraints(
        &self,
        param_env: ty::ParamEnv<'tcx>,
        opaque_type_key: OpaqueTypeKey<'tcx>,
        concrete_ty: Ty<'tcx>,
        span: Span,
    ) {
        let concrete_ty = self.resolve_vars_if_possible(concrete_ty);
        debug!(?concrete_ty);

        let variances = self.tcx.variances_of(opaque_type_key.def_id);
        debug!(?variances);

        // For a case like `impl Foo<'a, 'b>`, we would generate a constraint
        // `'r in ['a, 'b, 'static]` for each region `'r` that appears in the
        // hidden type (i.e., it must be equal to `'a`, `'b`, or `'static`).
        //
        // `conflict1` and `conflict2` are the two region bounds that we
        // detected which were unrelated. They are used for diagnostics.

        // Create the set of choice regions: each region in the hidden
        // type can be equal to any of the region parameters of the
        // opaque type definition.
        let choice_regions: Lrc<Vec<ty::Region<'tcx>>> = Lrc::new(
            opaque_type_key
                .args
                .iter()
                .enumerate()
                .filter(|(i, _)| variances[*i] == ty::Variance::Invariant)
                .filter_map(|(_, arg)| match arg.unpack() {
                    GenericArgKind::Lifetime(r) => Some(r),
                    GenericArgKind::Type(_) | GenericArgKind::Const(_) => None,
                })
                .chain(std::iter::once(self.tcx.lifetimes.re_static))
                .collect(),
        );

        concrete_ty.visit_with(&mut ConstrainOpaqueTypeRegionVisitor {
            tcx: self.tcx,
            op: |r| self.member_constraint(opaque_type_key, span, concrete_ty, r, &choice_regions),
        });
    }

    /// Returns the origin of the opaque type `def_id` if we're currently
    /// in its defining scope.
    #[instrument(skip(self), level = "trace", ret)]
    pub fn opaque_type_origin(&self, def_id: LocalDefId) -> Option<OpaqueTyOrigin> {
        let opaque_hir_id = self.tcx.hir().local_def_id_to_hir_id(def_id);
        let parent_def_id = match self.defining_use_anchor {
            DefiningAnchor::Bubble | DefiningAnchor::Error => return None,
            DefiningAnchor::Bind(bind) => bind,
        };

        let origin = self.tcx.opaque_type_origin(def_id);
        let in_definition_scope = match origin {
            // Async `impl Trait`
            hir::OpaqueTyOrigin::AsyncFn(parent) => parent == parent_def_id,
            // Anonymous `impl Trait`
            hir::OpaqueTyOrigin::FnReturn(parent) => parent == parent_def_id,
            // Named `type Foo = impl Bar;`
            hir::OpaqueTyOrigin::TyAlias { in_assoc_ty } => {
                if in_assoc_ty {
                    self.tcx.opaque_types_defined_by(parent_def_id).contains(&def_id)
                } else {
                    may_define_opaque_type(self.tcx, parent_def_id, opaque_hir_id)
                }
            }
        };
        in_definition_scope.then_some(origin)
    }
}

/// Visitor that requires that (almost) all regions in the type visited outlive
/// `least_region`. We cannot use `push_outlives_components` because regions in
/// closure signatures are not included in their outlives components. We need to
/// ensure all regions outlive the given bound so that we don't end up with,
/// say, `ReVar` appearing in a return type and causing ICEs when other
/// functions end up with region constraints involving regions from other
/// functions.
///
/// We also cannot use `for_each_free_region` because for closures it includes
/// the regions parameters from the enclosing item.
///
/// We ignore any type parameters because impl trait values are assumed to
/// capture all the in-scope type parameters.
pub struct ConstrainOpaqueTypeRegionVisitor<'tcx, OP: FnMut(ty::Region<'tcx>)> {
    pub tcx: TyCtxt<'tcx>,
    pub op: OP,
}

impl<'tcx, OP> TypeVisitor<TyCtxt<'tcx>> for ConstrainOpaqueTypeRegionVisitor<'tcx, OP>
where
    OP: FnMut(ty::Region<'tcx>),
{
    fn visit_binder<T: TypeVisitable<TyCtxt<'tcx>>>(
        &mut self,
        t: &ty::Binder<'tcx, T>,
    ) -> ControlFlow<Self::BreakTy> {
        t.super_visit_with(self);
        ControlFlow::Continue(())
    }

    fn visit_region(&mut self, r: ty::Region<'tcx>) -> ControlFlow<Self::BreakTy> {
        match *r {
            // ignore bound regions, keep visiting
            ty::ReLateBound(_, _) => ControlFlow::Continue(()),
            _ => {
                (self.op)(r);
                ControlFlow::Continue(())
            }
        }
    }

    fn visit_ty(&mut self, ty: Ty<'tcx>) -> ControlFlow<Self::BreakTy> {
        // We're only interested in types involving regions
        if !ty.flags().intersects(ty::TypeFlags::HAS_FREE_REGIONS) {
            return ControlFlow::Continue(());
        }

        match ty.kind() {
            ty::Closure(_, ref args) => {
                // Skip lifetime parameters of the enclosing item(s)

                for upvar in args.as_closure().upvar_tys() {
                    upvar.visit_with(self);
                }
                args.as_closure().sig_as_fn_ptr_ty().visit_with(self);
            }

            ty::Generator(_, ref args, _) => {
                // Skip lifetime parameters of the enclosing item(s)
                // Also skip the witness type, because that has no free regions.

                for upvar in args.as_generator().upvar_tys() {
                    upvar.visit_with(self);
                }
                args.as_generator().return_ty().visit_with(self);
                args.as_generator().yield_ty().visit_with(self);
                args.as_generator().resume_ty().visit_with(self);
            }

            ty::Alias(ty::Opaque, ty::AliasTy { def_id, ref args, .. }) => {
                // Skip lifetime parameters that are not captures.
                let variances = self.tcx.variances_of(*def_id);

                for (v, s) in std::iter::zip(variances, args.iter()) {
                    if *v != ty::Variance::Bivariant {
                        s.visit_with(self);
                    }
                }
            }

            _ => {
                ty.super_visit_with(self);
            }
        }

        ControlFlow::Continue(())
    }
}

pub enum UseKind {
    DefiningUse,
    OpaqueUse,
}

impl UseKind {
    pub fn is_defining(self) -> bool {
        match self {
            UseKind::DefiningUse => true,
            UseKind::OpaqueUse => false,
        }
    }
}

impl<'tcx> InferCtxt<'tcx> {
    #[instrument(skip(self), level = "debug")]
    fn register_hidden_type(
        &self,
        opaque_type_key: OpaqueTypeKey<'tcx>,
        cause: ObligationCause<'tcx>,
        param_env: ty::ParamEnv<'tcx>,
        hidden_ty: Ty<'tcx>,
        a_is_expected: bool,
    ) -> InferResult<'tcx, ()> {
        let mut obligations = Vec::new();

        self.insert_hidden_type(
            opaque_type_key,
            &cause,
            param_env,
            hidden_ty,
            a_is_expected,
            &mut obligations,
        )?;

        self.add_item_bounds_for_hidden_type(
            opaque_type_key.def_id.to_def_id(),
            opaque_type_key.args,
            cause,
            param_env,
            hidden_ty,
            &mut obligations,
        );

        Ok(InferOk { value: (), obligations })
    }

    /// Insert a hidden type into the opaque type storage, equating it
    /// with any previous entries if necessary.
    ///
    /// This **does not** add the item bounds of the opaque as nested
    /// obligations. That is only necessary when normalizing the opaque
    /// itself, not when getting the opaque type constraints from
    /// somewhere else.
    pub fn insert_hidden_type(
        &self,
        opaque_type_key: OpaqueTypeKey<'tcx>,
        cause: &ObligationCause<'tcx>,
        param_env: ty::ParamEnv<'tcx>,
        hidden_ty: Ty<'tcx>,
        a_is_expected: bool,
        obligations: &mut Vec<PredicateObligation<'tcx>>,
    ) -> Result<(), TypeError<'tcx>> {
        // Ideally, we'd get the span where *this specific `ty` came
        // from*, but right now we just use the span from the overall
        // value being folded. In simple cases like `-> impl Foo`,
        // these are the same span, but not in cases like `-> (impl
        // Foo, impl Bar)`.
        let span = cause.span;
        if self.intercrate {
            // During intercrate we do not define opaque types but instead always
            // force ambiguity unless the hidden type is known to not implement
            // our trait.
            obligations.push(traits::Obligation::new(
                self.tcx,
                cause.clone(),
                param_env,
                ty::PredicateKind::Ambiguous,
            ))
        } else {
            let prev = self
                .inner
                .borrow_mut()
                .opaque_types()
                .register(opaque_type_key, OpaqueHiddenType { ty: hidden_ty, span });
            if let Some(prev) = prev {
                obligations.extend(
                    self.at(&cause, param_env)
                        .eq_exp(DefineOpaqueTypes::Yes, a_is_expected, prev, hidden_ty)?
                        .obligations,
                );
            }
        };

        Ok(())
    }

    pub fn add_item_bounds_for_hidden_type(
        &self,
        def_id: DefId,
        args: ty::GenericArgsRef<'tcx>,
        cause: ObligationCause<'tcx>,
        param_env: ty::ParamEnv<'tcx>,
        hidden_ty: Ty<'tcx>,
        obligations: &mut Vec<PredicateObligation<'tcx>>,
    ) {
        let tcx = self.tcx;
        let item_bounds = tcx.explicit_item_bounds(def_id);

        for (predicate, _) in item_bounds.iter_instantiated_copied(tcx, args) {
            let predicate = predicate.fold_with(&mut BottomUpFolder {
                tcx,
                ty_op: |ty| match *ty.kind() {
                    // We can't normalize associated types from `rustc_infer`,
                    // but we can eagerly register inference variables for them.
                    // FIXME(RPITIT): Don't replace RPITITs with inference vars.
                    // FIXME(inherent_associated_types): Extend this to support `ty::Inherent`, too.
                    ty::Alias(ty::Projection, projection_ty)
                        if !projection_ty.has_escaping_bound_vars()
                            && !tcx.is_impl_trait_in_trait(projection_ty.def_id)
                            && !self.next_trait_solver() =>
                    {
                        self.infer_projection(
                            param_env,
                            projection_ty,
                            cause.clone(),
                            0,
                            obligations,
                        )
                    }
                    // Replace all other mentions of the same opaque type with the hidden type,
                    // as the bounds must hold on the hidden type after all.
                    ty::Alias(ty::Opaque, ty::AliasTy { def_id: def_id2, args: args2, .. })
                        if def_id == def_id2 && args == args2 =>
                    {
                        hidden_ty
                    }
                    _ => ty,
                },
                lt_op: |lt| lt,
                ct_op: |ct| ct,
            });

            if let ty::ClauseKind::Projection(projection) = predicate.kind().skip_binder() {
                if projection.term.references_error() {
                    // No point on adding any obligations since there's a type error involved.
                    obligations.clear();
                    return;
                }
            }
            // Require that the predicate holds for the concrete type.
            debug!(?predicate);
            obligations.push(traits::Obligation::new(
                self.tcx,
                cause.clone(),
                param_env,
                predicate,
            ));
        }
    }
}

/// Returns `true` if `opaque_hir_id` is a sibling or a child of a sibling of `def_id`.
///
/// Example:
/// ```ignore UNSOLVED (is this a bug?)
/// # #![feature(type_alias_impl_trait)]
/// pub mod foo {
///     pub mod bar {
///         pub trait Bar { /* ... */ }
///         pub type Baz = impl Bar;
///
///         # impl Bar for () {}
///         fn f1() -> Baz { /* ... */ }
///     }
///     fn f2() -> bar::Baz { /* ... */ }
/// }
/// ```
///
/// Here, `def_id` is the `LocalDefId` of the defining use of the opaque type (e.g., `f1` or `f2`),
/// and `opaque_hir_id` is the `HirId` of the definition of the opaque type `Baz`.
/// For the above example, this function returns `true` for `f1` and `false` for `f2`.
fn may_define_opaque_type(tcx: TyCtxt<'_>, def_id: LocalDefId, opaque_hir_id: hir::HirId) -> bool {
    let mut hir_id = tcx.hir().local_def_id_to_hir_id(def_id);

    // Named opaque types can be defined by any siblings or children of siblings.
    let scope = tcx.hir().get_defining_scope(opaque_hir_id);
    // We walk up the node tree until we hit the root or the scope of the opaque type.
    while hir_id != scope && hir_id != hir::CRATE_HIR_ID {
        hir_id = tcx.hir().get_parent_item(hir_id).into();
    }
    // Syntactically, we are allowed to define the concrete type if:
    let res = hir_id == scope;
    trace!(
        "may_define_opaque_type(def={:?}, opaque_node={:?}) = {}",
        tcx.hir().find(hir_id),
        tcx.hir().get(opaque_hir_id),
        res
    );
    res
}<|MERGE_RESOLUTION|>--- conflicted
+++ resolved
@@ -102,48 +102,6 @@
             return Ok(InferOk { value: (), obligations: vec![] });
         }
         let (a, b) = if a_is_expected { (a, b) } else { (b, a) };
-<<<<<<< HEAD
-        let process = |a: Ty<'tcx>, b: Ty<'tcx>| match *a.kind() {
-            ty::Opaque(def_id, substs) if def_id.is_local() => {
-                let origin = if self.defining_use_anchor.is_some() {
-                    // Check that this is `impl Trait` type is
-                    // declared by `parent_def_id` -- i.e., one whose
-                    // value we are inferring.  At present, this is
-                    // always true during the first phase of
-                    // type-check, but not always true later on during
-                    // NLL. Once we support named opaque types more fully,
-                    // this same scenario will be able to arise during all phases.
-                    //
-                    // Here is an example using type alias `impl Trait`
-                    // that indicates the distinction we are checking for:
-                    //
-                    // ```rust
-                    // mod a {
-                    //   pub type Foo = impl Iterator;
-                    //   pub fn make_foo() -> Foo { .. }
-                    // }
-                    //
-                    // mod b {
-                    //   fn foo() -> a::Foo { a::make_foo() }
-                    // }
-                    // ```
-                    //
-                    // Here, the return type of `foo` references an
-                    // `Opaque` indeed, but not one whose value is
-                    // presently being inferred. You can get into a
-                    // similar situation with closure return types
-                    // today:
-                    //
-                    // ```rust
-                    // fn foo() -> impl Iterator { .. }
-                    // fn bar() {
-                    //     let x = || foo(); // returns the Opaque assoc with `foo`
-                    // }
-                    // ```
-                    self.opaque_type_origin(def_id, cause.span)?
-                } else {
-                    self.opaque_ty_origin_unchecked(def_id, cause.span)
-=======
         let process = |a: Ty<'tcx>, b: Ty<'tcx>, a_is_expected| match *a.kind() {
             ty::Alias(ty::Opaque, ty::AliasTy { def_id, args, .. }) if def_id.is_local() => {
                 let def_id = def_id.expect_local();
@@ -189,7 +147,6 @@
                     }
                     DefiningAnchor::Bubble => {}
                     DefiningAnchor::Error => return None,
->>>>>>> 79e9716c
                 };
                 if let ty::Alias(ty::Opaque, ty::AliasTy { def_id: b_def_id, .. }) = *b.kind() {
                     // We could accept this, but there are various ways to handle this situation, and we don't
