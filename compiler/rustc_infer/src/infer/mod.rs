--- conflicted
+++ resolved
@@ -896,17 +896,8 @@
             .region_constraints_added_in_snapshot(&snapshot.undo_snapshot)
     }
 
-<<<<<<< HEAD
-    pub fn opaque_types_added_in_snapshot(&self, snapshot: &CombinedSnapshot<'a, 'tcx>) -> bool {
-        self.inner.borrow().undo_log.opaque_types_in_snapshot(&snapshot.undo_snapshot)
-    }
-
-    pub fn add_given(&self, sub: ty::Region<'tcx>, sup: ty::RegionVid) {
-        self.inner.borrow_mut().unwrap_region_constraints().add_given(sub, sup);
-=======
     pub fn opaque_types_added_in_snapshot(&self, snapshot: &CombinedSnapshot<'tcx>) -> bool {
         self.inner.borrow().undo_log.opaque_types_in_snapshot(&snapshot.undo_snapshot)
->>>>>>> 79e9716c
     }
 
     pub fn can_sub<T>(&self, param_env: ty::ParamEnv<'tcx>, a: T, b: T) -> bool
