--- conflicted
+++ resolved
@@ -111,14 +111,9 @@
             // since we need to allocate this type on both the `rustc_hir` arena
             // (during lowering) and the `librustc_middle` arena (for decoding MIR)
             [decode] asm_template: rustc_ast::InlineAsmTemplatePiece,
-<<<<<<< HEAD
-            [decode] used_trait_imports: rustc_data_structures::fx::FxHashSet<rustc_hir::def_id::LocalDefId>,
-            [decode] is_late_bound_map: rustc_data_structures::fx::FxIndexSet<rustc_hir::def_id::LocalDefId>,
-=======
             [decode] used_trait_imports: rustc_data_structures::unord::UnordSet<rustc_hir::def_id::LocalDefId>,
             [decode] registered_tools: rustc_middle::ty::RegisteredTools,
             [decode] is_late_bound_map: rustc_data_structures::fx::FxIndexSet<rustc_hir::ItemLocalId>,
->>>>>>> 79e9716c
             [decode] impl_source: rustc_middle::traits::ImplSource<'tcx, ()>,
 
             [] dep_kind: rustc_middle::dep_graph::DepKindStruct<'tcx>,
