--- conflicted
+++ resolved
@@ -507,28 +507,6 @@
             ty::Float(_) | ty::Int(_) | ty::Uint(_) => {
                 // NOTE: Keep this in sync with the array optimization for int/float
                 // types below!
-<<<<<<< HEAD
-                if M::enforce_number_init(self.ecx) {
-                    try_validation!(
-                        value.check_init(),
-                        self.path,
-                        err_ub!(InvalidUninitBytes(..)) =>
-                            { "{:x}", value } expected { "initialized bytes" }
-                    );
-                }
-                // Always check for number provenance during CTFE validation, even if the machine
-                // internally temporarily accepts number provenance.
-                if self.ctfe_mode.is_some() || M::enforce_number_no_provenance(self.ecx) {
-                    // As a special exception we *do* match on a `Scalar` here, since we truly want
-                    // to know its underlying representation (and *not* cast it to an integer).
-                    let is_ptr = value.check_init().map_or(false, |v| matches!(v, Scalar::Ptr(..)));
-                    if is_ptr {
-                        throw_validation_failure!(self.path,
-                            { "{:x}", value } expected { "plain (non-pointer) bytes" }
-                        )
-                    }
-                }
-=======
                 self.read_scalar(
                     value,
                     if matches!(ty.kind(), ty::Float(..)) {
@@ -537,7 +515,6 @@
                         ExpectedKind::Int
                     },
                 )?;
->>>>>>> 79e9716c
                 Ok(true)
             }
             ty::RawPtr(..) => {
@@ -813,17 +790,7 @@
                 // We also accept uninit, for consistency with the slow path.
                 let alloc = self.ecx.get_ptr_alloc(mplace.ptr(), size, mplace.align)?.expect("we already excluded size 0");
 
-<<<<<<< HEAD
-                // Always check for number provenance during CTFE validation, even if the machine
-                // internally temporarily accepts number provenance.
-                match alloc.check_bytes(
-                    alloc_range(Size::ZERO, size),
-                    /*allow_uninit*/ !M::enforce_number_init(self.ecx),
-                    /*allow_ptr*/ !(self.ctfe_mode.is_some() || M::enforce_number_no_provenance(self.ecx)),
-                ) {
-=======
                 match alloc.get_bytes_strip_provenance() {
->>>>>>> 79e9716c
                     // In the happy case, we needn't check anything else.
                     Ok(_) => {}
                     // Some error happened, try to provide a more detailed description.
