use rustc_arena::TypedArena;
use rustc_ast::CRATE_NODE_ID;
use rustc_data_structures::fx::FxHashSet;
use rustc_data_structures::fx::FxIndexMap;
use rustc_data_structures::memmap::Mmap;
use rustc_data_structures::temp_dir::MaybeTempDir;
use rustc_errors::{ErrorGuaranteed, Handler};
use rustc_fs_util::{fix_windows_verbatim_for_gcc, try_canonicalize};
use rustc_hir::def_id::{CrateNum, LOCAL_CRATE};
use rustc_metadata::find_native_static_library;
use rustc_metadata::fs::{copy_to_stdout, emit_wrapper_file, METADATA_FILENAME};
use rustc_middle::middle::debugger_visualizer::DebuggerVisualizerFile;
use rustc_middle::middle::dependency_format::Linkage;
use rustc_middle::middle::exported_symbols::SymbolExportKind;
use rustc_session::config::{self, CFGuard, CrateType, DebugInfo, OutFileName, Strip};
use rustc_session::config::{OutputFilenames, OutputType, PrintKind, SplitDwarfKind};
use rustc_session::cstore::DllImport;
use rustc_session::output::{check_file_is_writeable, invalid_output_for_target, out_filename};
use rustc_session::search_paths::PathKind;
use rustc_session::utils::NativeLibKind;
/// For all the linkers we support, and information they might
/// need out of the shared crate context before we get rid of it.
use rustc_session::{filesearch, Session};
use rustc_span::symbol::Symbol;
use rustc_target::spec::crt_objects::{CrtObjects, LinkSelfContainedDefault};
use rustc_target::spec::{Cc, LinkOutputKind, LinkerFlavor, Lld, PanicStrategy};
use rustc_target::spec::{RelocModel, RelroLevel, SanitizerSet, SplitDebuginfo};

use super::archive::{ArchiveBuilder, ArchiveBuilderBuilder};
use super::command::Command;
use super::linker::{self, Linker};
use super::metadata::{create_wrapper_file, MetadataPosition};
use super::rpath::{self, RPathConfig};
use crate::{
    errors, looks_like_rust_object_file, CodegenResults, CompiledModule, CrateInfo, NativeLib,
};

use cc::windows_registry;
use regex::Regex;
use tempfile::Builder as TempFileBuilder;

use itertools::Itertools;
use std::cell::OnceCell;
use std::collections::BTreeSet;
use std::ffi::OsString;
use std::fs::{read, File, OpenOptions};
use std::io::{BufWriter, Write};
use std::ops::Deref;
use std::path::{Path, PathBuf};
use std::process::{ExitStatus, Output, Stdio};
use std::{env, fmt, fs, io, mem, str};

pub fn ensure_removed(diag_handler: &Handler, path: &Path) {
    if let Err(e) = fs::remove_file(path) {
        if e.kind() != io::ErrorKind::NotFound {
            diag_handler.err(format!("failed to remove {}: {}", path.display(), e));
        }
    }
}

/// Performs the linkage portion of the compilation phase. This will generate all
/// of the requested outputs for this compilation session.
pub fn link_binary<'a>(
    sess: &'a Session,
    archive_builder_builder: &dyn ArchiveBuilderBuilder,
    codegen_results: &CodegenResults,
    outputs: &OutputFilenames,
) -> Result<(), ErrorGuaranteed> {
    let _timer = sess.timer("link_binary");
    let output_metadata = sess.opts.output_types.contains_key(&OutputType::Metadata);
    let mut tempfiles_for_stdout_output: Vec<PathBuf> = Vec::new();
    for &crate_type in &codegen_results.crate_info.crate_types {
        // Ignore executable crates if we have -Z no-codegen, as they will error.
        if (sess.opts.unstable_opts.no_codegen || !sess.opts.output_types.should_codegen())
            && !output_metadata
            && crate_type == CrateType::Executable
        {
            continue;
        }

        if invalid_output_for_target(sess, crate_type) {
            bug!(
                "invalid output type `{:?}` for target os `{}`",
                crate_type,
                sess.opts.target_triple
            );
        }

        sess.time("link_binary_check_files_are_writeable", || {
            for obj in codegen_results.modules.iter().filter_map(|m| m.object.as_ref()) {
                check_file_is_writeable(obj, sess);
            }
        });

        if outputs.outputs.should_link() {
            let tmpdir = TempFileBuilder::new()
                .prefix("rustc")
                .tempdir()
                .unwrap_or_else(|error| sess.emit_fatal(errors::CreateTempDir { error }));
            let path = MaybeTempDir::new(tmpdir, sess.opts.cg.save_temps);
            let output = out_filename(
                sess,
                crate_type,
                outputs,
                codegen_results.crate_info.local_crate_name,
            );
            let crate_name = format!("{}", codegen_results.crate_info.local_crate_name);
            let out_filename =
                output.file_for_writing(outputs, OutputType::Exe, Some(crate_name.as_str()));
            match crate_type {
                CrateType::Rlib => {
                    let _timer = sess.timer("link_rlib");
                    info!("preparing rlib to {:?}", out_filename);
                    link_rlib(
                        sess,
                        archive_builder_builder,
                        codegen_results,
                        RlibFlavor::Normal,
                        &path,
                    )?
                    .build(&out_filename);
                }
                CrateType::Staticlib => {
                    link_staticlib(
                        sess,
                        archive_builder_builder,
                        codegen_results,
                        &out_filename,
                        &path,
                    )?;
                }
                _ => {
                    link_natively(
                        sess,
                        archive_builder_builder,
                        crate_type,
                        &out_filename,
                        codegen_results,
                        path.as_ref(),
                    )?;
                }
            }
            if sess.opts.json_artifact_notifications {
                sess.parse_sess.span_diagnostic.emit_artifact_notification(&out_filename, "link");
            }

            if sess.prof.enabled() {
                if let Some(artifact_name) = out_filename.file_name() {
                    // Record size for self-profiling
                    let file_size = std::fs::metadata(&out_filename).map(|m| m.len()).unwrap_or(0);

                    sess.prof.artifact_size(
                        "linked_artifact",
                        artifact_name.to_string_lossy(),
                        file_size,
                    );
                }
            }

            if output.is_stdout() {
                if output.is_tty() {
                    sess.emit_err(errors::BinaryOutputToTty {
                        shorthand: OutputType::Exe.shorthand(),
                    });
                } else if let Err(e) = copy_to_stdout(&out_filename) {
                    sess.emit_err(errors::CopyPath::new(&out_filename, output.as_path(), e));
                }
                tempfiles_for_stdout_output.push(out_filename);
            }
        }
    }

    // Remove the temporary object file and metadata if we aren't saving temps.
    sess.time("link_binary_remove_temps", || {
        // If the user requests that temporaries are saved, don't delete any.
        if sess.opts.cg.save_temps {
            return;
        }

        let maybe_remove_temps_from_module =
            |preserve_objects: bool, preserve_dwarf_objects: bool, module: &CompiledModule| {
                if !preserve_objects {
                    if let Some(ref obj) = module.object {
                        ensure_removed(sess.diagnostic(), obj);
                    }
                }

                if !preserve_dwarf_objects {
                    if let Some(ref dwo_obj) = module.dwarf_object {
                        ensure_removed(sess.diagnostic(), dwo_obj);
                    }
                }
            };

        let remove_temps_from_module =
            |module: &CompiledModule| maybe_remove_temps_from_module(false, false, module);

        // Otherwise, always remove the metadata and allocator module temporaries.
        if let Some(ref metadata_module) = codegen_results.metadata_module {
            remove_temps_from_module(metadata_module);
        }

        if let Some(ref allocator_module) = codegen_results.allocator_module {
            remove_temps_from_module(allocator_module);
        }

        // Remove the temporary files if output goes to stdout
        for temp in tempfiles_for_stdout_output {
            ensure_removed(sess.diagnostic(), &temp);
        }

        // If no requested outputs require linking, then the object temporaries should
        // be kept.
        if !sess.opts.output_types.should_link() {
            return;
        }

        // Potentially keep objects for their debuginfo.
        let (preserve_objects, preserve_dwarf_objects) = preserve_objects_for_their_debuginfo(sess);
        debug!(?preserve_objects, ?preserve_dwarf_objects);

        for module in &codegen_results.modules {
            maybe_remove_temps_from_module(preserve_objects, preserve_dwarf_objects, module);
        }
    });

    Ok(())
}

// Crate type is not passed when calculating the dylibs to include for LTO. In that case all
// crate types must use the same dependency formats.
pub fn each_linked_rlib(
    info: &CrateInfo,
    crate_type: Option<CrateType>,
    f: &mut dyn FnMut(CrateNum, &Path),
) -> Result<(), errors::LinkRlibError> {
    let crates = info.used_crates.iter();

    let fmts = if crate_type.is_none() {
        for combination in info.dependency_formats.iter().combinations(2) {
            let (ty1, list1) = &combination[0];
            let (ty2, list2) = &combination[1];
            if list1 != list2 {
                return Err(errors::LinkRlibError::IncompatibleDependencyFormats {
                    ty1: format!("{ty1:?}"),
                    ty2: format!("{ty2:?}"),
                    list1: format!("{list1:?}"),
                    list2: format!("{list2:?}"),
                });
            }
        }
        if info.dependency_formats.is_empty() {
            return Err(errors::LinkRlibError::MissingFormat);
        }
        &info.dependency_formats[0].1
    } else {
        let fmts = info
            .dependency_formats
            .iter()
            .find_map(|&(ty, ref list)| if Some(ty) == crate_type { Some(list) } else { None });

        let Some(fmts) = fmts else {
            return Err(errors::LinkRlibError::MissingFormat);
        };

        fmts
    };

    for &cnum in crates {
        match fmts.get(cnum.as_usize() - 1) {
            Some(&Linkage::NotLinked | &Linkage::Dynamic | &Linkage::IncludedFromDylib) => continue,
            Some(_) => {}
            None => return Err(errors::LinkRlibError::MissingFormat),
        }
        let crate_name = info.crate_name[&cnum];
        let used_crate_source = &info.used_crate_source[&cnum];
        if let Some((path, _)) = &used_crate_source.rlib {
            f(cnum, &path);
        } else {
            if used_crate_source.rmeta.is_some() {
                return Err(errors::LinkRlibError::OnlyRmetaFound { crate_name });
            } else {
                return Err(errors::LinkRlibError::NotFound { crate_name });
            }
        }
    }
    Ok(())
}

/// Create an 'rlib'.
///
/// An rlib in its current incarnation is essentially a renamed .a file (with "dummy" object files).
/// The rlib primarily contains the object file of the crate, but it also some of the object files
/// from native libraries.
fn link_rlib<'a>(
    sess: &'a Session,
    archive_builder_builder: &dyn ArchiveBuilderBuilder,
    codegen_results: &CodegenResults,
    flavor: RlibFlavor,
    tmpdir: &MaybeTempDir,
) -> Result<Box<dyn ArchiveBuilder<'a> + 'a>, ErrorGuaranteed> {
    let lib_search_paths = archive_search_paths(sess);

    let mut ab = archive_builder_builder.new_archive_builder(sess);

    let trailing_metadata = match flavor {
        RlibFlavor::Normal => {
            let (metadata, metadata_position) =
                create_wrapper_file(sess, b".rmeta".to_vec(), codegen_results.metadata.raw_data());
            let metadata = emit_wrapper_file(sess, &metadata, tmpdir, METADATA_FILENAME);
            match metadata_position {
                MetadataPosition::First => {
                    // Most of the time metadata in rlib files is wrapped in a "dummy" object
                    // file for the target platform so the rlib can be processed entirely by
                    // normal linkers for the platform. Sometimes this is not possible however.
                    // If it is possible however, placing the metadata object first improves
                    // performance of getting metadata from rlibs.
                    ab.add_file(&metadata);
                    None
                }
                MetadataPosition::Last => Some(metadata),
            }
        }

        RlibFlavor::StaticlibBase => None,
    };

    for m in &codegen_results.modules {
        if let Some(obj) = m.object.as_ref() {
            ab.add_file(obj);
        }

        if let Some(dwarf_obj) = m.dwarf_object.as_ref() {
            ab.add_file(dwarf_obj);
        }
    }

    match flavor {
        RlibFlavor::Normal => {}
        RlibFlavor::StaticlibBase => {
            let obj = codegen_results.allocator_module.as_ref().and_then(|m| m.object.as_ref());
            if let Some(obj) = obj {
                ab.add_file(obj);
            }
        }
    }

    // Used if packed_bundled_libs flag enabled.
    let mut packed_bundled_libs = Vec::new();

    // Note that in this loop we are ignoring the value of `lib.cfg`. That is,
    // we may not be configured to actually include a static library if we're
    // adding it here. That's because later when we consume this rlib we'll
    // decide whether we actually needed the static library or not.
    //
    // To do this "correctly" we'd need to keep track of which libraries added
    // which object files to the archive. We don't do that here, however. The
    // #[link(cfg(..))] feature is unstable, though, and only intended to get
    // liblibc working. In that sense the check below just indicates that if
    // there are any libraries we want to omit object files for at link time we
    // just exclude all custom object files.
    //
    // Eventually if we want to stabilize or flesh out the #[link(cfg(..))]
    // feature then we'll need to figure out how to record what objects were
    // loaded from the libraries found here and then encode that into the
    // metadata of the rlib we're generating somehow.
    for lib in codegen_results.crate_info.used_libraries.iter() {
        let NativeLibKind::Static { bundle: None | Some(true), .. } = lib.kind else {
            continue;
        };
        if flavor == RlibFlavor::Normal && let Some(filename) = lib.filename {
            let path = find_native_static_library(filename.as_str(), true, &lib_search_paths, sess);
            let src = read(path).map_err(|e| sess.emit_fatal(errors::ReadFileError {message: e }))?;
            let (data, _) = create_wrapper_file(sess, b".bundled_lib".to_vec(), &src);
            let wrapper_file = emit_wrapper_file(sess, &data, tmpdir, filename.as_str());
            packed_bundled_libs.push(wrapper_file);
        } else {
            let path =
                find_native_static_library(lib.name.as_str(), lib.verbatim, &lib_search_paths, sess);
            ab.add_archive(&path, Box::new(|_| false)).unwrap_or_else(|error| {
                sess.emit_fatal(errors::AddNativeLibrary { library_path: path, error })});
        }
    }

    for (raw_dylib_name, raw_dylib_imports) in
        collate_raw_dylibs(sess, codegen_results.crate_info.used_libraries.iter())?
    {
        let output_path = archive_builder_builder.create_dll_import_lib(
            sess,
            &raw_dylib_name,
            &raw_dylib_imports,
            tmpdir.as_ref(),
            true,
        );

        ab.add_archive(&output_path, Box::new(|_| false)).unwrap_or_else(|error| {
            sess.emit_fatal(errors::AddNativeLibrary { library_path: output_path, error });
        });
    }

    if let Some(trailing_metadata) = trailing_metadata {
        // Note that it is important that we add all of our non-object "magical
        // files" *after* all of the object files in the archive. The reason for
        // this is as follows:
        //
        // * When performing LTO, this archive will be modified to remove
        //   objects from above. The reason for this is described below.
        //
        // * When the system linker looks at an archive, it will attempt to
        //   determine the architecture of the archive in order to see whether its
        //   linkable.
        //
        //   The algorithm for this detection is: iterate over the files in the
        //   archive. Skip magical SYMDEF names. Interpret the first file as an
        //   object file. Read architecture from the object file.
        //
        // * As one can probably see, if "metadata" and "foo.bc" were placed
        //   before all of the objects, then the architecture of this archive would
        //   not be correctly inferred once 'foo.o' is removed.
        //
        // * Most of the time metadata in rlib files is wrapped in a "dummy" object
        //   file for the target platform so the rlib can be processed entirely by
        //   normal linkers for the platform. Sometimes this is not possible however.
        //
        // Basically, all this means is that this code should not move above the
        // code above.
        ab.add_file(&trailing_metadata);
    }

    // Add all bundled static native library dependencies.
    // Archives added to the end of .rlib archive, see comment above for the reason.
    for lib in packed_bundled_libs {
        ab.add_file(&lib)
    }

    return Ok(ab);
}

/// Extract all symbols defined in raw-dylib libraries, collated by library name.
///
/// If we have multiple extern blocks that specify symbols defined in the same raw-dylib library,
/// then the CodegenResults value contains one NativeLib instance for each block. However, the
/// linker appears to expect only a single import library for each library used, so we need to
/// collate the symbols together by library name before generating the import libraries.
fn collate_raw_dylibs<'a, 'b>(
    sess: &'a Session,
    used_libraries: impl IntoIterator<Item = &'b NativeLib>,
) -> Result<Vec<(String, Vec<DllImport>)>, ErrorGuaranteed> {
    // Use index maps to preserve original order of imports and libraries.
    let mut dylib_table = FxIndexMap::<String, FxIndexMap<Symbol, &DllImport>>::default();

    for lib in used_libraries {
        if lib.kind == NativeLibKind::RawDylib {
            let ext = if lib.verbatim { "" } else { ".dll" };
            let name = format!("{}{}", lib.name, ext);
            let imports = dylib_table.entry(name.clone()).or_default();
            for import in &lib.dll_imports {
                if let Some(old_import) = imports.insert(import.name, import) {
                    // FIXME: when we add support for ordinals, figure out if we need to do anything
                    // if we have two DllImport values with the same name but different ordinals.
                    if import.calling_convention != old_import.calling_convention {
                        sess.emit_err(errors::MultipleExternalFuncDecl {
                            span: import.span,
                            function: import.name,
                            library_name: &name,
                        });
                    }
                }
            }
        }
    }
    sess.compile_status()?;
    Ok(dylib_table
        .into_iter()
        .map(|(name, imports)| {
            (name, imports.into_iter().map(|(_, import)| import.clone()).collect())
        })
        .collect())
}

/// Create a static archive.
///
/// This is essentially the same thing as an rlib, but it also involves adding all of the upstream
/// crates' objects into the archive. This will slurp in all of the native libraries of upstream
/// dependencies as well.
///
/// Additionally, there's no way for us to link dynamic libraries, so we warn about all dynamic
/// library dependencies that they're not linked in.
///
/// There's no need to include metadata in a static archive, so ensure to not link in the metadata
/// object file (and also don't prepare the archive with a metadata file).
fn link_staticlib<'a>(
    sess: &'a Session,
    archive_builder_builder: &dyn ArchiveBuilderBuilder,
    codegen_results: &CodegenResults,
    out_filename: &Path,
    tempdir: &MaybeTempDir,
) -> Result<(), ErrorGuaranteed> {
    info!("preparing staticlib to {:?}", out_filename);
    let mut ab = link_rlib(
        sess,
        archive_builder_builder,
        codegen_results,
        RlibFlavor::StaticlibBase,
        tempdir,
    )?;
    let mut all_native_libs = vec![];

    let res = each_linked_rlib(
        &codegen_results.crate_info,
        Some(CrateType::Staticlib),
        &mut |cnum, path| {
            let lto = are_upstream_rust_objects_already_included(sess)
                && !ignored_for_lto(sess, &codegen_results.crate_info, cnum);

            let native_libs = codegen_results.crate_info.native_libraries[&cnum].iter();
            let relevant = native_libs.clone().filter(|lib| relevant_lib(sess, &lib));
            let relevant_libs: FxHashSet<_> = relevant.filter_map(|lib| lib.filename).collect();

            let bundled_libs: FxHashSet<_> = native_libs.filter_map(|lib| lib.filename).collect();
            ab.add_archive(
                path,
                Box::new(move |fname: &str| {
                    // Ignore metadata files, no matter the name.
                    if fname == METADATA_FILENAME {
                        return true;
                    }

                    // Don't include Rust objects if LTO is enabled
                    if lto && looks_like_rust_object_file(fname) {
                        return true;
                    }

                    // Skip objects for bundled libs.
                    if bundled_libs.contains(&Symbol::intern(fname)) {
                        return true;
                    }

                    false
                }),
            )
            .unwrap();

            archive_builder_builder
                .extract_bundled_libs(path, tempdir.as_ref(), &relevant_libs)
                .unwrap_or_else(|e| sess.emit_fatal(e));
            for filename in relevant_libs {
                let joined = tempdir.as_ref().join(filename.as_str());
                let path = joined.as_path();
                ab.add_archive(path, Box::new(|_| false)).unwrap();
            }

            all_native_libs
                .extend(codegen_results.crate_info.native_libraries[&cnum].iter().cloned());
        },
    );
    if let Err(e) = res {
        sess.emit_fatal(e);
    }

    ab.build(out_filename);

    let crates = codegen_results.crate_info.used_crates.iter();

    let fmts = codegen_results
        .crate_info
        .dependency_formats
        .iter()
        .find_map(|&(ty, ref list)| if ty == CrateType::Staticlib { Some(list) } else { None })
        .expect("no dependency formats for staticlib");

    let mut all_rust_dylibs = vec![];
    for &cnum in crates {
        match fmts.get(cnum.as_usize() - 1) {
            Some(&Linkage::Dynamic) => {}
            _ => continue,
        }
        let crate_name = codegen_results.crate_info.crate_name[&cnum];
        let used_crate_source = &codegen_results.crate_info.used_crate_source[&cnum];
        if let Some((path, _)) = &used_crate_source.dylib {
            all_rust_dylibs.push(&**path);
        } else {
            if used_crate_source.rmeta.is_some() {
                sess.emit_fatal(errors::LinkRlibError::OnlyRmetaFound { crate_name });
            } else {
                sess.emit_fatal(errors::LinkRlibError::NotFound { crate_name });
            }
        }
    }

    all_native_libs.extend_from_slice(&codegen_results.crate_info.used_libraries);

    for print in &sess.opts.prints {
        if print.kind == PrintKind::NativeStaticLibs {
            print_native_static_libs(sess, &print.out, &all_native_libs, &all_rust_dylibs);
        }
    }

    Ok(())
}

/// Use `thorin` (rust implementation of a dwarf packaging utility) to link DWARF objects into a
/// DWARF package.
fn link_dwarf_object<'a>(
    sess: &'a Session,
    cg_results: &CodegenResults,
    executable_out_filename: &Path,
) {
    let mut dwp_out_filename = executable_out_filename.to_path_buf().into_os_string();
    dwp_out_filename.push(".dwp");
    debug!(?dwp_out_filename, ?executable_out_filename);

    #[derive(Default)]
    struct ThorinSession<Relocations> {
        arena_data: TypedArena<Vec<u8>>,
        arena_mmap: TypedArena<Mmap>,
        arena_relocations: TypedArena<Relocations>,
    }

    impl<Relocations> ThorinSession<Relocations> {
        fn alloc_mmap(&self, data: Mmap) -> &Mmap {
            &*self.arena_mmap.alloc(data)
        }
    }

    impl<Relocations> thorin::Session<Relocations> for ThorinSession<Relocations> {
        fn alloc_data(&self, data: Vec<u8>) -> &[u8] {
            &*self.arena_data.alloc(data)
        }

        fn alloc_relocation(&self, data: Relocations) -> &Relocations {
            &*self.arena_relocations.alloc(data)
        }

        fn read_input(&self, path: &Path) -> std::io::Result<&[u8]> {
            let file = File::open(&path)?;
            let mmap = (unsafe { Mmap::map(file) })?;
            Ok(self.alloc_mmap(mmap))
        }
    }

    match sess.time("run_thorin", || -> Result<(), thorin::Error> {
        let thorin_sess = ThorinSession::default();
        let mut package = thorin::DwarfPackage::new(&thorin_sess);

        // Input objs contain .o/.dwo files from the current crate.
        match sess.opts.unstable_opts.split_dwarf_kind {
            SplitDwarfKind::Single => {
                for input_obj in cg_results.modules.iter().filter_map(|m| m.object.as_ref()) {
                    package.add_input_object(input_obj)?;
                }
            }
            SplitDwarfKind::Split => {
                for input_obj in cg_results.modules.iter().filter_map(|m| m.dwarf_object.as_ref()) {
                    package.add_input_object(input_obj)?;
                }
            }
        }

        // Input rlibs contain .o/.dwo files from dependencies.
        let input_rlibs = cg_results
            .crate_info
            .used_crate_source
            .values()
            .filter_map(|csource| csource.rlib.as_ref())
            .map(|(path, _)| path);
        for input_rlib in input_rlibs {
            debug!(?input_rlib);
            package.add_input_object(input_rlib)?;
        }

        // Failing to read the referenced objects is expected for dependencies where the path in the
        // executable will have been cleaned by Cargo, but the referenced objects will be contained
        // within rlibs provided as inputs.
        //
        // If paths have been remapped, then .o/.dwo files from the current crate also won't be
        // found, but are provided explicitly above.
        //
        // Adding an executable is primarily done to make `thorin` check that all the referenced
        // dwarf objects are found in the end.
        package.add_executable(
            &executable_out_filename,
            thorin::MissingReferencedObjectBehaviour::Skip,
        )?;

        let output_stream = BufWriter::new(
            OpenOptions::new()
                .read(true)
                .write(true)
                .create(true)
                .truncate(true)
                .open(dwp_out_filename)?,
        );
        let mut output_stream = object::write::StreamingBuffer::new(output_stream);
        package.finish()?.emit(&mut output_stream)?;
        output_stream.result()?;
        output_stream.into_inner().flush()?;

        Ok(())
    }) {
        Ok(()) => {}
        Err(e) => {
            sess.emit_err(errors::ThorinErrorWrapper(e));
            sess.abort_if_errors();
        }
    }
}

/// Create a dynamic library or executable.
///
/// This will invoke the system linker/cc to create the resulting file. This links to all upstream
/// files as well.
fn link_natively<'a>(
    sess: &'a Session,
    archive_builder_builder: &dyn ArchiveBuilderBuilder,
    crate_type: CrateType,
    out_filename: &Path,
    codegen_results: &CodegenResults,
    tmpdir: &Path,
) -> Result<(), ErrorGuaranteed> {
    info!("preparing {:?} to {:?}", crate_type, out_filename);
    let (linker_path, flavor) = linker_and_flavor(sess);
    let mut cmd = linker_with_args(
        &linker_path,
        flavor,
        sess,
        archive_builder_builder,
        crate_type,
        tmpdir,
        out_filename,
        codegen_results,
    )?;

    linker::disable_localization(&mut cmd);

    for (k, v) in sess.target.link_env.as_ref() {
        cmd.env(k.as_ref(), v.as_ref());
    }
    for k in sess.target.link_env_remove.as_ref() {
        cmd.env_remove(k.as_ref());
    }

    for print in &sess.opts.prints {
        if print.kind == PrintKind::LinkArgs {
            let content = format!("{cmd:?}");
            print.out.overwrite(&content, sess);
        }
    }

    // May have not found libraries in the right formats.
    sess.abort_if_errors();

    // Invoke the system linker
    info!("{:?}", &cmd);
    let retry_on_segfault = env::var("RUSTC_RETRY_LINKER_ON_SEGFAULT").is_ok();
    let unknown_arg_regex =
        Regex::new(r"(unknown|unrecognized) (command line )?(option|argument)").unwrap();
    let mut prog;
    let mut i = 0;
    loop {
        i += 1;
        prog = sess.time("run_linker", || exec_linker(sess, &cmd, out_filename, tmpdir));
        let Ok(ref output) = prog else {
            break;
        };
        if output.status.success() {
            break;
        }
        let mut out = output.stderr.clone();
        out.extend(&output.stdout);
        let out = String::from_utf8_lossy(&out);

        // Check to see if the link failed with an error message that indicates it
        // doesn't recognize the -no-pie option. If so, re-perform the link step
        // without it. This is safe because if the linker doesn't support -no-pie
        // then it should not default to linking executables as pie. Different
        // versions of gcc seem to use different quotes in the error message so
        // don't check for them.
        if matches!(flavor, LinkerFlavor::Gnu(Cc::Yes, _))
            && unknown_arg_regex.is_match(&out)
            && out.contains("-no-pie")
            && cmd.get_args().iter().any(|e| e.to_string_lossy() == "-no-pie")
        {
            info!("linker output: {:?}", out);
            warn!("Linker does not support -no-pie command line option. Retrying without.");
            for arg in cmd.take_args() {
                if arg.to_string_lossy() != "-no-pie" {
                    cmd.arg(arg);
                }
            }
            info!("{:?}", &cmd);
            continue;
        }

        // Detect '-static-pie' used with an older version of gcc or clang not supporting it.
        // Fallback from '-static-pie' to '-static' in that case.
        if matches!(flavor, LinkerFlavor::Gnu(Cc::Yes, _))
            && unknown_arg_regex.is_match(&out)
            && (out.contains("-static-pie") || out.contains("--no-dynamic-linker"))
            && cmd.get_args().iter().any(|e| e.to_string_lossy() == "-static-pie")
        {
            info!("linker output: {:?}", out);
            warn!(
                "Linker does not support -static-pie command line option. Retrying with -static instead."
            );
            // Mirror `add_(pre,post)_link_objects` to replace CRT objects.
            let self_contained = self_contained(sess, crate_type);
            let opts = &sess.target;
            let pre_objects = if self_contained {
                &opts.pre_link_objects_self_contained
            } else {
                &opts.pre_link_objects
            };
            let post_objects = if self_contained {
                &opts.post_link_objects_self_contained
            } else {
                &opts.post_link_objects
            };
            let get_objects = |objects: &CrtObjects, kind| {
                objects
                    .get(&kind)
                    .iter()
                    .copied()
                    .flatten()
                    .map(|obj| get_object_file_path(sess, obj, self_contained).into_os_string())
                    .collect::<Vec<_>>()
            };
            let pre_objects_static_pie = get_objects(pre_objects, LinkOutputKind::StaticPicExe);
            let post_objects_static_pie = get_objects(post_objects, LinkOutputKind::StaticPicExe);
            let mut pre_objects_static = get_objects(pre_objects, LinkOutputKind::StaticNoPicExe);
            let mut post_objects_static = get_objects(post_objects, LinkOutputKind::StaticNoPicExe);
            // Assume that we know insertion positions for the replacement arguments from replaced
            // arguments, which is true for all supported targets.
            assert!(pre_objects_static.is_empty() || !pre_objects_static_pie.is_empty());
            assert!(post_objects_static.is_empty() || !post_objects_static_pie.is_empty());
            for arg in cmd.take_args() {
                if arg.to_string_lossy() == "-static-pie" {
                    // Replace the output kind.
                    cmd.arg("-static");
                } else if pre_objects_static_pie.contains(&arg) {
                    // Replace the pre-link objects (replace the first and remove the rest).
                    cmd.args(mem::take(&mut pre_objects_static));
                } else if post_objects_static_pie.contains(&arg) {
                    // Replace the post-link objects (replace the first and remove the rest).
                    cmd.args(mem::take(&mut post_objects_static));
                } else {
                    cmd.arg(arg);
                }
            }
            info!("{:?}", &cmd);
            continue;
        }

        // Here's a terribly awful hack that really shouldn't be present in any
        // compiler. Here an environment variable is supported to automatically
        // retry the linker invocation if the linker looks like it segfaulted.
        //
        // Gee that seems odd, normally segfaults are things we want to know
        // about!  Unfortunately though in rust-lang/rust#38878 we're
        // experiencing the linker segfaulting on Travis quite a bit which is
        // causing quite a bit of pain to land PRs when they spuriously fail
        // due to a segfault.
        //
        // The issue #38878 has some more debugging information on it as well,
        // but this unfortunately looks like it's just a race condition in
        // macOS's linker with some thread pool working in the background. It
        // seems that no one currently knows a fix for this so in the meantime
        // we're left with this...
        if !retry_on_segfault || i > 3 {
            break;
        }
        let msg_segv = "clang: error: unable to execute command: Segmentation fault: 11";
        let msg_bus = "clang: error: unable to execute command: Bus error: 10";
        if out.contains(msg_segv) || out.contains(msg_bus) {
            warn!(
                ?cmd, %out,
                "looks like the linker segfaulted when we tried to call it, \
                 automatically retrying again",
            );
            continue;
        }

        if is_illegal_instruction(&output.status) {
            warn!(
                ?cmd, %out, status = %output.status,
                "looks like the linker hit an illegal instruction when we \
                 tried to call it, automatically retrying again.",
            );
            continue;
        }

        #[cfg(unix)]
        fn is_illegal_instruction(status: &ExitStatus) -> bool {
            use std::os::unix::prelude::*;
            status.signal() == Some(libc::SIGILL)
        }

        #[cfg(not(unix))]
        fn is_illegal_instruction(_status: &ExitStatus) -> bool {
            false
        }
    }

    match prog {
        Ok(prog) => {
            if !prog.status.success() {
                let mut output = prog.stderr.clone();
                output.extend_from_slice(&prog.stdout);
                let escaped_output = escape_linker_output(&output, flavor);
                // FIXME: Add UI tests for this error.
                let err = errors::LinkingFailed {
                    linker_path: &linker_path,
                    exit_status: prog.status,
                    command: &cmd,
                    escaped_output,
                };
                sess.diagnostic().emit_err(err);
                // If MSVC's `link.exe` was expected but the return code
                // is not a Microsoft LNK error then suggest a way to fix or
                // install the Visual Studio build tools.
                if let Some(code) = prog.status.code() {
                    if sess.target.is_like_msvc
                        && flavor == LinkerFlavor::Msvc(Lld::No)
                        // Respect the command line override
                        && sess.opts.cg.linker.is_none()
                        // Match exactly "link.exe"
                        && linker_path.to_str() == Some("link.exe")
                        // All Microsoft `link.exe` linking error codes are
                        // four digit numbers in the range 1000 to 9999 inclusive
                        && (code < 1000 || code > 9999)
                    {
                        let is_vs_installed = windows_registry::find_vs_version().is_ok();
                        let has_linker = windows_registry::find_tool(
                            &sess.opts.target_triple.triple(),
                            "link.exe",
                        )
                        .is_some();

                        sess.emit_note(errors::LinkExeUnexpectedError);
                        if is_vs_installed && has_linker {
                            // the linker is broken
                            sess.emit_note(errors::RepairVSBuildTools);
                            sess.emit_note(errors::MissingCppBuildToolComponent);
                        } else if is_vs_installed {
                            // the linker is not installed
                            sess.emit_note(errors::SelectCppBuildToolWorkload);
                        } else {
                            // visual studio is not installed
                            sess.emit_note(errors::VisualStudioNotInstalled);
                        }
                    }
                }

                sess.abort_if_errors();
            }
            info!("linker stderr:\n{}", escape_string(&prog.stderr));
            info!("linker stdout:\n{}", escape_string(&prog.stdout));
        }
        Err(e) => {
            let linker_not_found = e.kind() == io::ErrorKind::NotFound;

            if linker_not_found {
                sess.emit_err(errors::LinkerNotFound { linker_path, error: e });
            } else {
                sess.emit_err(errors::UnableToExeLinker {
                    linker_path,
                    error: e,
                    command_formatted: format!("{:?}", &cmd),
                });
            }

            if sess.target.is_like_msvc && linker_not_found {
                sess.emit_note(errors::MsvcMissingLinker);
                sess.emit_note(errors::CheckInstalledVisualStudio);
                sess.emit_note(errors::InsufficientVSCodeProduct);
            }
            sess.abort_if_errors();
        }
    }

    match sess.split_debuginfo() {
        // If split debug information is disabled or located in individual files
        // there's nothing to do here.
        SplitDebuginfo::Off | SplitDebuginfo::Unpacked => {}

        // If packed split-debuginfo is requested, but the final compilation
        // doesn't actually have any debug information, then we skip this step.
        SplitDebuginfo::Packed if sess.opts.debuginfo == DebugInfo::None => {}

        // On macOS the external `dsymutil` tool is used to create the packed
        // debug information. Note that this will read debug information from
        // the objects on the filesystem which we'll clean up later.
        SplitDebuginfo::Packed if sess.target.is_like_osx => {
            let prog = Command::new("dsymutil").arg(out_filename).output();
            match prog {
                Ok(prog) => {
                    if !prog.status.success() {
                        let mut output = prog.stderr.clone();
                        output.extend_from_slice(&prog.stdout);
                        sess.emit_warning(errors::ProcessingDymutilFailed {
                            status: prog.status,
                            output: escape_string(&output),
                        });
                    }
                }
                Err(error) => sess.emit_fatal(errors::UnableToRunDsymutil { error }),
            }
        }

        // On MSVC packed debug information is produced by the linker itself so
        // there's no need to do anything else here.
        SplitDebuginfo::Packed if sess.target.is_like_windows => {}

        // ... and otherwise we're processing a `*.dwp` packed dwarf file.
        //
        // We cannot rely on the .o paths in the executable because they may have been
        // remapped by --remap-path-prefix and therefore invalid, so we need to provide
        // the .o/.dwo paths explicitly.
        SplitDebuginfo::Packed => link_dwarf_object(sess, codegen_results, out_filename),
    }

    let strip = strip_value(sess);

    if sess.target.is_like_osx {
        match (strip, crate_type) {
            (Strip::Debuginfo, _) => {
                strip_symbols_with_external_utility(sess, "strip", &out_filename, Some("-S"))
            }
            // Per the manpage, `-x` is the maximum safe strip level for dynamic libraries. (#93988)
            (Strip::Symbols, CrateType::Dylib | CrateType::Cdylib | CrateType::ProcMacro) => {
                strip_symbols_with_external_utility(sess, "strip", &out_filename, Some("-x"))
            }
            (Strip::Symbols, _) => {
                strip_symbols_with_external_utility(sess, "strip", &out_filename, None)
            }
            (Strip::None, _) => {}
        }
    }

    if sess.target.os == "illumos" {
        // Many illumos systems will have both the native 'strip' utility and
        // the GNU one. Use the native version explicitly and do not rely on
        // what's in the path.
        let stripcmd = "/usr/bin/strip";
        match strip {
            // Always preserve the symbol table (-x).
            Strip::Debuginfo => {
                strip_symbols_with_external_utility(sess, stripcmd, &out_filename, Some("-x"))
            }
            // Strip::Symbols is handled via the --strip-all linker option.
            Strip::Symbols => {}
            Strip::None => {}
        }
    }

    Ok(())
}

// Temporarily support both -Z strip and -C strip
fn strip_value(sess: &Session) -> Strip {
    match (sess.opts.unstable_opts.strip, sess.opts.cg.strip) {
        (s, Strip::None) => s,
        (_, s) => s,
    }
}

fn strip_symbols_with_external_utility<'a>(
    sess: &'a Session,
    util: &str,
    out_filename: &Path,
    option: Option<&str>,
) {
    let mut cmd = Command::new(util);
    if let Some(option) = option {
        cmd.arg(option);
    }
    let prog = cmd.arg(out_filename).output();
    match prog {
        Ok(prog) => {
            if !prog.status.success() {
                let mut output = prog.stderr.clone();
                output.extend_from_slice(&prog.stdout);
                sess.emit_warning(errors::StrippingDebugInfoFailed {
                    util,
                    status: prog.status,
                    output: escape_string(&output),
                });
            }
        }
        Err(error) => sess.emit_fatal(errors::UnableToRun { util, error }),
    }
}

fn escape_string(s: &[u8]) -> String {
    match str::from_utf8(s) {
        Ok(s) => s.to_owned(),
        Err(_) => format!("Non-UTF-8 output: {}", s.escape_ascii()),
    }
}

#[cfg(not(windows))]
fn escape_linker_output(s: &[u8], _flavour: LinkerFlavor) -> String {
    escape_string(s)
}

/// If the output of the msvc linker is not UTF-8 and the host is Windows,
/// then try to convert the string from the OEM encoding.
#[cfg(windows)]
fn escape_linker_output(s: &[u8], flavour: LinkerFlavor) -> String {
    // This only applies to the actual MSVC linker.
    if flavour != LinkerFlavor::Msvc(Lld::No) {
        return escape_string(s);
    }
    match str::from_utf8(s) {
        Ok(s) => return s.to_owned(),
        Err(_) => match win::locale_byte_str_to_string(s, win::oem_code_page()) {
            Some(s) => s,
            // The string is not UTF-8 and isn't valid for the OEM code page
            None => format!("Non-UTF-8 output: {}", s.escape_ascii()),
        },
    }
}

/// Wrappers around the Windows API.
#[cfg(windows)]
mod win {
    use windows::Win32::Globalization::{
        GetLocaleInfoEx, MultiByteToWideChar, CP_OEMCP, LOCALE_IUSEUTF8LEGACYOEMCP,
        LOCALE_NAME_SYSTEM_DEFAULT, LOCALE_RETURN_NUMBER, MB_ERR_INVALID_CHARS,
    };

    /// Get the Windows system OEM code page. This is most notably the code page
    /// used for link.exe's output.
    pub fn oem_code_page() -> u32 {
        unsafe {
            let mut cp: u32 = 0;
            // We're using the `LOCALE_RETURN_NUMBER` flag to return a u32.
            // But the API requires us to pass the data as though it's a [u16] string.
            let len = std::mem::size_of::<u32>() / std::mem::size_of::<u16>();
            let data = std::slice::from_raw_parts_mut(&mut cp as *mut u32 as *mut u16, len);
            let len_written = GetLocaleInfoEx(
                LOCALE_NAME_SYSTEM_DEFAULT,
                LOCALE_IUSEUTF8LEGACYOEMCP | LOCALE_RETURN_NUMBER,
                Some(data),
            );
            if len_written as usize == len { cp } else { CP_OEMCP }
        }
    }
    /// Try to convert a multi-byte string to a UTF-8 string using the given code page
    /// The string does not need to be null terminated.
    ///
    /// This is implemented as a wrapper around `MultiByteToWideChar`.
    /// See <https://learn.microsoft.com/en-us/windows/win32/api/stringapiset/nf-stringapiset-multibytetowidechar>
    ///
    /// It will fail if the multi-byte string is longer than `i32::MAX` or if it contains
    /// any invalid bytes for the expected encoding.
    pub fn locale_byte_str_to_string(s: &[u8], code_page: u32) -> Option<String> {
        // `MultiByteToWideChar` requires a length to be a "positive integer".
        if s.len() > isize::MAX as usize {
            return None;
        }
        // Error if the string is not valid for the expected code page.
        let flags = MB_ERR_INVALID_CHARS;
        // Call MultiByteToWideChar twice.
        // First to calculate the length then to convert the string.
        let mut len = unsafe { MultiByteToWideChar(code_page, flags, s, None) };
        if len > 0 {
            let mut utf16 = vec![0; len as usize];
            len = unsafe { MultiByteToWideChar(code_page, flags, s, Some(&mut utf16)) };
            if len > 0 {
                return utf16.get(..len as usize).map(String::from_utf16_lossy);
            }
        }
        None
    }
}

fn add_sanitizer_libraries(sess: &Session, crate_type: CrateType, linker: &mut dyn Linker) {
    // On macOS the runtimes are distributed as dylibs which should be linked to
    // both executables and dynamic shared objects. Everywhere else the runtimes
    // are currently distributed as static libraries which should be linked to
    // executables only.
    let needs_runtime = !sess.target.is_like_android
        && match crate_type {
            CrateType::Executable => true,
            CrateType::Dylib | CrateType::Cdylib | CrateType::ProcMacro => sess.target.is_like_osx,
            CrateType::Rlib | CrateType::Staticlib => false,
        };

    if !needs_runtime {
        return;
    }

    let sanitizer = sess.opts.unstable_opts.sanitizer;
    if sanitizer.contains(SanitizerSet::ADDRESS) {
        link_sanitizer_runtime(sess, linker, "asan");
    }
    if sanitizer.contains(SanitizerSet::LEAK) {
        link_sanitizer_runtime(sess, linker, "lsan");
    }
    if sanitizer.contains(SanitizerSet::MEMORY) {
        link_sanitizer_runtime(sess, linker, "msan");
    }
    if sanitizer.contains(SanitizerSet::THREAD) {
        link_sanitizer_runtime(sess, linker, "tsan");
    }
    if sanitizer.contains(SanitizerSet::HWADDRESS) {
        link_sanitizer_runtime(sess, linker, "hwasan");
    }
    if sanitizer.contains(SanitizerSet::SAFESTACK) {
        link_sanitizer_runtime(sess, linker, "safestack");
    }
}

fn link_sanitizer_runtime(sess: &Session, linker: &mut dyn Linker, name: &str) {
    fn find_sanitizer_runtime(sess: &Session, filename: &str) -> PathBuf {
        let session_tlib =
            filesearch::make_target_lib_path(&sess.sysroot, sess.opts.target_triple.triple());
        let path = session_tlib.join(filename);
        if path.exists() {
            return session_tlib;
        } else {
            let default_sysroot =
                filesearch::get_or_default_sysroot().expect("Failed finding sysroot");
            let default_tlib = filesearch::make_target_lib_path(
                &default_sysroot,
                sess.opts.target_triple.triple(),
            );
            return default_tlib;
        }
    }

    let channel =
        option_env!("CFG_RELEASE_CHANNEL").map(|channel| format!("-{channel}")).unwrap_or_default();

    if sess.target.is_like_osx {
        // On Apple platforms, the sanitizer is always built as a dylib, and
        // LLVM will link to `@rpath/*.dylib`, so we need to specify an
        // rpath to the library as well (the rpath should be absolute, see
        // PR #41352 for details).
        let filename = format!("rustc{channel}_rt.{name}");
        let path = find_sanitizer_runtime(&sess, &filename);
        let rpath = path.to_str().expect("non-utf8 component in path");
        linker.args(&["-Wl,-rpath", "-Xlinker", rpath]);
        linker.link_dylib(&filename, false, true);
    } else {
        let filename = format!("librustc{channel}_rt.{name}.a");
        let path = find_sanitizer_runtime(&sess, &filename).join(&filename);
        linker.link_whole_rlib(&path);
    }
}

/// Returns a boolean indicating whether the specified crate should be ignored
/// during LTO.
///
/// Crates ignored during LTO are not lumped together in the "massive object
/// file" that we create and are linked in their normal rlib states. See
/// comments below for what crates do not participate in LTO.
///
/// It's unusual for a crate to not participate in LTO. Typically only
/// compiler-specific and unstable crates have a reason to not participate in
/// LTO.
pub fn ignored_for_lto(sess: &Session, info: &CrateInfo, cnum: CrateNum) -> bool {
    // If our target enables builtin function lowering in LLVM then the
    // crates providing these functions don't participate in LTO (e.g.
    // no_builtins or compiler builtins crates).
    !sess.target.no_builtins
        && (info.compiler_builtins == Some(cnum) || info.is_no_builtins.contains(&cnum))
}

/// This functions tries to determine the appropriate linker (and corresponding LinkerFlavor) to use
pub fn linker_and_flavor(sess: &Session) -> (PathBuf, LinkerFlavor) {
    fn infer_from(
        sess: &Session,
        linker: Option<PathBuf>,
        flavor: Option<LinkerFlavor>,
    ) -> Option<(PathBuf, LinkerFlavor)> {
        match (linker, flavor) {
            (Some(linker), Some(flavor)) => Some((linker, flavor)),
            // only the linker flavor is known; use the default linker for the selected flavor
            (None, Some(flavor)) => Some((
                PathBuf::from(match flavor {
                    LinkerFlavor::Gnu(Cc::Yes, _)
                    | LinkerFlavor::Darwin(Cc::Yes, _)
                    | LinkerFlavor::WasmLld(Cc::Yes)
                    | LinkerFlavor::Unix(Cc::Yes) => {
                        if cfg!(any(target_os = "solaris", target_os = "illumos")) {
                            // On historical Solaris systems, "cc" may have
                            // been Sun Studio, which is not flag-compatible
                            // with "gcc". This history casts a long shadow,
                            // and many modern illumos distributions today
                            // ship GCC as "gcc" without also making it
                            // available as "cc".
                            "gcc"
                        } else {
                            "cc"
                        }
                    }
                    LinkerFlavor::Gnu(_, Lld::Yes)
                    | LinkerFlavor::Darwin(_, Lld::Yes)
                    | LinkerFlavor::WasmLld(..)
                    | LinkerFlavor::Msvc(Lld::Yes) => "lld",
                    LinkerFlavor::Gnu(..) | LinkerFlavor::Darwin(..) | LinkerFlavor::Unix(..) => {
                        "ld"
                    }
                    LinkerFlavor::Msvc(..) => "link.exe",
                    LinkerFlavor::EmCc => {
                        if cfg!(windows) {
                            "emcc.bat"
                        } else {
                            "emcc"
                        }
                    }
                    LinkerFlavor::Bpf => "bpf-linker",
                    LinkerFlavor::Ptx => "rust-ptx-linker",
                }),
                flavor,
            )),
            (Some(linker), None) => {
                let stem = linker.file_stem().and_then(|stem| stem.to_str()).unwrap_or_else(|| {
                    sess.emit_fatal(errors::LinkerFileStem);
                });
                let flavor = sess.target.linker_flavor.with_linker_hints(stem);
                Some((linker, flavor))
            }
            (None, None) => None,
        }
    }

    // linker and linker flavor specified via command line have precedence over what the target
    // specification specifies
    let linker_flavor =
        sess.opts.cg.linker_flavor.map(|flavor| sess.target.linker_flavor.with_cli_hints(flavor));
    if let Some(ret) = infer_from(sess, sess.opts.cg.linker.clone(), linker_flavor) {
        return ret;
    }

    if let Some(ret) = infer_from(
        sess,
        sess.target.linker.as_deref().map(PathBuf::from),
        Some(sess.target.linker_flavor),
    ) {
        return ret;
    }

    bug!("Not enough information provided to determine how to invoke the linker");
}

/// Returns a pair of boolean indicating whether we should preserve the object and
/// dwarf object files on the filesystem for their debug information. This is often
/// useful with split-dwarf like schemes.
fn preserve_objects_for_their_debuginfo(sess: &Session) -> (bool, bool) {
    // If the objects don't have debuginfo there's nothing to preserve.
    if sess.opts.debuginfo == config::DebugInfo::None {
        return (false, false);
    }

    match (sess.split_debuginfo(), sess.opts.unstable_opts.split_dwarf_kind) {
        // If there is no split debuginfo then do not preserve objects.
        (SplitDebuginfo::Off, _) => (false, false),
        // If there is packed split debuginfo, then the debuginfo in the objects
        // has been packaged and the objects can be deleted.
        (SplitDebuginfo::Packed, _) => (false, false),
        // If there is unpacked split debuginfo and the current target can not use
        // split dwarf, then keep objects.
        (SplitDebuginfo::Unpacked, _) if !sess.target_can_use_split_dwarf() => (true, false),
        // If there is unpacked split debuginfo and the target can use split dwarf, then
        // keep the object containing that debuginfo (whether that is an object file or
        // dwarf object file depends on the split dwarf kind).
        (SplitDebuginfo::Unpacked, SplitDwarfKind::Single) => (true, false),
        (SplitDebuginfo::Unpacked, SplitDwarfKind::Split) => (false, true),
    }
}

fn archive_search_paths(sess: &Session) -> Vec<PathBuf> {
    sess.target_filesearch(PathKind::Native).search_path_dirs()
}

#[derive(PartialEq)]
enum RlibFlavor {
    Normal,
    StaticlibBase,
}

fn print_native_static_libs(
    sess: &Session,
    out: &OutFileName,
    all_native_libs: &[NativeLib],
    all_rust_dylibs: &[&Path],
) {
    let mut lib_args: Vec<_> = all_native_libs
        .iter()
        .filter(|l| relevant_lib(sess, l))
        // Deduplication of successive repeated libraries, see rust-lang/rust#113209
        //
        // note: we don't use PartialEq/Eq because NativeLib transitively depends on local
        // elements like spans, which we don't care about and would make the deduplication impossible
        .dedup_by(|l1, l2| l1.name == l2.name && l1.kind == l2.kind && l1.verbatim == l2.verbatim)
        .filter_map(|lib| {
            let name = lib.name;
            match lib.kind {
                NativeLibKind::Static { bundle: Some(false), .. }
                | NativeLibKind::Dylib { .. }
                | NativeLibKind::Unspecified => {
                    let verbatim = lib.verbatim;
                    if sess.target.is_like_msvc {
                        Some(format!("{}{}", name, if verbatim { "" } else { ".lib" }))
                    } else if sess.target.linker_flavor.is_gnu() {
                        Some(format!("-l{}{}", if verbatim { ":" } else { "" }, name))
                    } else {
                        Some(format!("-l{name}"))
                    }
                }
                NativeLibKind::Framework { .. } => {
                    // ld-only syntax, since there are no frameworks in MSVC
                    Some(format!("-framework {name}"))
                }
                // These are included, no need to print them
                NativeLibKind::Static { bundle: None | Some(true), .. }
                | NativeLibKind::LinkArg
                | NativeLibKind::WasmImportModule
                | NativeLibKind::RawDylib => None,
            }
        })
        .collect();
    for path in all_rust_dylibs {
        // FIXME deduplicate with add_dynamic_crate

        // Just need to tell the linker about where the library lives and
        // what its name is
        let parent = path.parent();
        if let Some(dir) = parent {
            let dir = fix_windows_verbatim_for_gcc(dir);
            if sess.target.is_like_msvc {
                let mut arg = String::from("/LIBPATH:");
                arg.push_str(&dir.display().to_string());
                lib_args.push(arg);
            } else {
                lib_args.push("-L".to_owned());
                lib_args.push(dir.display().to_string());
            }
        }
        let stem = path.file_stem().unwrap().to_str().unwrap();
        // Convert library file-stem into a cc -l argument.
        let prefix = if stem.starts_with("lib") && !sess.target.is_like_windows { 3 } else { 0 };
        let lib = &stem[prefix..];
        let path = parent.unwrap_or_else(|| Path::new(""));
        if sess.target.is_like_msvc {
            // When producing a dll, the MSVC linker may not actually emit a
            // `foo.lib` file if the dll doesn't actually export any symbols, so we
            // check to see if the file is there and just omit linking to it if it's
            // not present.
            let name = format!("{lib}.dll.lib");
            if path.join(&name).exists() {
                lib_args.push(name);
            }
        } else {
            lib_args.push(format!("-l{lib}"));
        }
    }

    match out {
        OutFileName::Real(path) => {
            out.overwrite(&lib_args.join(" "), sess);
            if !lib_args.is_empty() {
                sess.emit_note(errors::StaticLibraryNativeArtifactsToFile { path });
            }
        }
        OutFileName::Stdout => {
            if !lib_args.is_empty() {
                sess.emit_note(errors::StaticLibraryNativeArtifacts);
                // Prefix for greppability
                // Note: This must not be translated as tools are allowed to depend on this exact string.
                sess.note_without_error(format!("native-static-libs: {}", &lib_args.join(" ")));
            }
        }
    }
}

fn get_object_file_path(sess: &Session, name: &str, self_contained: bool) -> PathBuf {
    let fs = sess.target_filesearch(PathKind::Native);
    let file_path = fs.get_lib_path().join(name);
    if file_path.exists() {
        return file_path;
    }
    // Special directory with objects used only in self-contained linkage mode
    if self_contained {
        let file_path = fs.get_self_contained_lib_path().join(name);
        if file_path.exists() {
            return file_path;
        }
    }
    for search_path in fs.search_paths() {
        let file_path = search_path.dir.join(name);
        if file_path.exists() {
            return file_path;
        }
    }
    PathBuf::from(name)
}

fn exec_linker(
    sess: &Session,
    cmd: &Command,
    out_filename: &Path,
    tmpdir: &Path,
) -> io::Result<Output> {
    // When attempting to spawn the linker we run a risk of blowing out the
    // size limits for spawning a new process with respect to the arguments
    // we pass on the command line.
    //
    // Here we attempt to handle errors from the OS saying "your list of
    // arguments is too big" by reinvoking the linker again with an `@`-file
    // that contains all the arguments. The theory is that this is then
    // accepted on all linkers and the linker will read all its options out of
    // there instead of looking at the command line.
    if !cmd.very_likely_to_exceed_some_spawn_limit() {
        match cmd.command().stdout(Stdio::piped()).stderr(Stdio::piped()).spawn() {
            Ok(child) => {
                let output = child.wait_with_output();
                flush_linked_file(&output, out_filename)?;
                return output;
            }
            Err(ref e) if command_line_too_big(e) => {
                info!("command line to linker was too big: {}", e);
            }
            Err(e) => return Err(e),
        }
    }

    info!("falling back to passing arguments to linker via an @-file");
    let mut cmd2 = cmd.clone();
    let mut args = String::new();
    for arg in cmd2.take_args() {
        args.push_str(
            &Escape { arg: arg.to_str().unwrap(), is_like_msvc: sess.target.is_like_msvc }
                .to_string(),
        );
        args.push('\n');
    }
    let file = tmpdir.join("linker-arguments");
    let bytes = if sess.target.is_like_msvc {
        let mut out = Vec::with_capacity((1 + args.len()) * 2);
        // start the stream with a UTF-16 BOM
        for c in std::iter::once(0xFEFF).chain(args.encode_utf16()) {
            // encode in little endian
            out.push(c as u8);
            out.push((c >> 8) as u8);
        }
        out
    } else {
        args.into_bytes()
    };
    fs::write(&file, &bytes)?;
    cmd2.arg(format!("@{}", file.display()));
    info!("invoking linker {:?}", cmd2);
    let output = cmd2.output();
    flush_linked_file(&output, out_filename)?;
    return output;

    #[cfg(not(windows))]
    fn flush_linked_file(_: &io::Result<Output>, _: &Path) -> io::Result<()> {
        Ok(())
    }

    #[cfg(windows)]
    fn flush_linked_file(
        command_output: &io::Result<Output>,
        out_filename: &Path,
    ) -> io::Result<()> {
        // On Windows, under high I/O load, output buffers are sometimes not flushed,
        // even long after process exit, causing nasty, non-reproducible output bugs.
        //
        // File::sync_all() calls FlushFileBuffers() down the line, which solves the problem.
        //
        // А full writeup of the original Chrome bug can be found at
        // randomascii.wordpress.com/2018/02/25/compiler-bug-linker-bug-windows-kernel-bug/amp

        if let &Ok(ref out) = command_output {
            if out.status.success() {
                if let Ok(of) = fs::OpenOptions::new().write(true).open(out_filename) {
                    of.sync_all()?;
                }
            }
        }

        Ok(())
    }

    #[cfg(unix)]
    fn command_line_too_big(err: &io::Error) -> bool {
        err.raw_os_error() == Some(::libc::E2BIG)
    }

    #[cfg(windows)]
    fn command_line_too_big(err: &io::Error) -> bool {
        const ERROR_FILENAME_EXCED_RANGE: i32 = 206;
        err.raw_os_error() == Some(ERROR_FILENAME_EXCED_RANGE)
    }

    #[cfg(not(any(unix, windows)))]
    fn command_line_too_big(_: &io::Error) -> bool {
        false
    }

    struct Escape<'a> {
        arg: &'a str,
        is_like_msvc: bool,
    }

    impl<'a> fmt::Display for Escape<'a> {
        fn fmt(&self, f: &mut fmt::Formatter<'_>) -> fmt::Result {
            if self.is_like_msvc {
                // This is "documented" at
                // https://docs.microsoft.com/en-us/cpp/build/reference/at-specify-a-linker-response-file
                //
                // Unfortunately there's not a great specification of the
                // syntax I could find online (at least) but some local
                // testing showed that this seemed sufficient-ish to catch
                // at least a few edge cases.
                write!(f, "\"")?;
                for c in self.arg.chars() {
                    match c {
                        '"' => write!(f, "\\{c}")?,
                        c => write!(f, "{c}")?,
                    }
                }
                write!(f, "\"")?;
            } else {
                // This is documented at https://linux.die.net/man/1/ld, namely:
                //
                // > Options in file are separated by whitespace. A whitespace
                // > character may be included in an option by surrounding the
                // > entire option in either single or double quotes. Any
                // > character (including a backslash) may be included by
                // > prefixing the character to be included with a backslash.
                //
                // We put an argument on each line, so all we need to do is
                // ensure the line is interpreted as one whole argument.
                for c in self.arg.chars() {
                    match c {
                        '\\' | ' ' => write!(f, "\\{c}")?,
                        c => write!(f, "{c}")?,
                    }
                }
            }
            Ok(())
        }
    }
}

fn link_output_kind(sess: &Session, crate_type: CrateType) -> LinkOutputKind {
    let kind = match (crate_type, sess.crt_static(Some(crate_type)), sess.relocation_model()) {
        (CrateType::Executable, _, _) if sess.is_wasi_reactor() => LinkOutputKind::WasiReactorExe,
        (CrateType::Executable, false, RelocModel::Pic | RelocModel::Pie) => {
            LinkOutputKind::DynamicPicExe
        }
        (CrateType::Executable, false, _) => LinkOutputKind::DynamicNoPicExe,
        (CrateType::Executable, true, RelocModel::Pic | RelocModel::Pie) => {
            LinkOutputKind::StaticPicExe
        }
        (CrateType::Executable, true, _) => LinkOutputKind::StaticNoPicExe,
        (_, true, _) => LinkOutputKind::StaticDylib,
        (_, false, _) => LinkOutputKind::DynamicDylib,
    };

    // Adjust the output kind to target capabilities.
    let opts = &sess.target;
    let pic_exe_supported = opts.position_independent_executables;
    let static_pic_exe_supported = opts.static_position_independent_executables;
    let static_dylib_supported = opts.crt_static_allows_dylibs;
    match kind {
        LinkOutputKind::DynamicPicExe if !pic_exe_supported => LinkOutputKind::DynamicNoPicExe,
        LinkOutputKind::StaticPicExe if !static_pic_exe_supported => LinkOutputKind::StaticNoPicExe,
        LinkOutputKind::StaticDylib if !static_dylib_supported => LinkOutputKind::DynamicDylib,
        _ => kind,
    }
}

// Returns true if linker is located within sysroot
fn detect_self_contained_mingw(sess: &Session) -> bool {
    let (linker, _) = linker_and_flavor(&sess);
    // Assume `-C linker=rust-lld` as self-contained mode
    if linker == Path::new("rust-lld") {
        return true;
    }
    let linker_with_extension = if cfg!(windows) && linker.extension().is_none() {
        linker.with_extension("exe")
    } else {
        linker
    };
    for dir in env::split_paths(&env::var_os("PATH").unwrap_or_default()) {
        let full_path = dir.join(&linker_with_extension);
        // If linker comes from sysroot assume self-contained mode
        if full_path.is_file() && !full_path.starts_with(&sess.sysroot) {
            return false;
        }
    }
    true
}

/// Various toolchain components used during linking are used from rustc distribution
/// instead of being found somewhere on the host system.
/// We only provide such support for a very limited number of targets.
fn self_contained(sess: &Session, crate_type: CrateType) -> bool {
    if let Some(self_contained) = sess.opts.cg.link_self_contained.explicitly_set {
        if sess.target.link_self_contained == LinkSelfContainedDefault::False {
            sess.emit_err(errors::UnsupportedLinkSelfContained);
        }
        return self_contained;
    }

    match sess.target.link_self_contained {
        LinkSelfContainedDefault::False => false,
        LinkSelfContainedDefault::True => true,
        // FIXME: Find a better heuristic for "native musl toolchain is available",
        // based on host and linker path, for example.
        // (https://github.com/rust-lang/rust/pull/71769#issuecomment-626330237).
        LinkSelfContainedDefault::Musl => sess.crt_static(Some(crate_type)),
        LinkSelfContainedDefault::Mingw => {
            sess.host == sess.target
                && sess.target.vendor != "uwp"
                && detect_self_contained_mingw(&sess)
        }
    }
}

/// Add pre-link object files defined by the target spec.
fn add_pre_link_objects(
    cmd: &mut dyn Linker,
    sess: &Session,
    flavor: LinkerFlavor,
    link_output_kind: LinkOutputKind,
    self_contained: bool,
) {
    // FIXME: we are currently missing some infra here (per-linker-flavor CRT objects),
    // so Fuchsia has to be special-cased.
    let opts = &sess.target;
    let empty = Default::default();
    let objects = if self_contained {
        &opts.pre_link_objects_self_contained
    } else if !(sess.target.os == "fuchsia" && matches!(flavor, LinkerFlavor::Gnu(Cc::Yes, _))) {
        &opts.pre_link_objects
    } else {
        &empty
    };
    for obj in objects.get(&link_output_kind).iter().copied().flatten() {
        cmd.add_object(&get_object_file_path(sess, obj, self_contained));
    }
}

/// Add post-link object files defined by the target spec.
fn add_post_link_objects(
    cmd: &mut dyn Linker,
    sess: &Session,
    link_output_kind: LinkOutputKind,
    self_contained: bool,
) {
    let objects = if self_contained {
        &sess.target.post_link_objects_self_contained
    } else {
        &sess.target.post_link_objects
    };
    for obj in objects.get(&link_output_kind).iter().copied().flatten() {
        cmd.add_object(&get_object_file_path(sess, obj, self_contained));
    }
}

/// Add arbitrary "pre-link" args defined by the target spec or from command line.
/// FIXME: Determine where exactly these args need to be inserted.
fn add_pre_link_args(cmd: &mut dyn Linker, sess: &Session, flavor: LinkerFlavor) {
    if let Some(args) = sess.target.pre_link_args.get(&flavor) {
        cmd.args(args.iter().map(Deref::deref));
    }
    cmd.args(&sess.opts.unstable_opts.pre_link_args);
}

/// Add a link script embedded in the target, if applicable.
fn add_link_script(cmd: &mut dyn Linker, sess: &Session, tmpdir: &Path, crate_type: CrateType) {
    match (crate_type, &sess.target.link_script) {
        (CrateType::Cdylib | CrateType::Executable, Some(script)) => {
            if !sess.target.linker_flavor.is_gnu() {
                sess.emit_fatal(errors::LinkScriptUnavailable);
            }

            let file_name = ["rustc", &sess.target.llvm_target, "linkfile.ld"].join("-");

            let path = tmpdir.join(file_name);
            if let Err(error) = fs::write(&path, script.as_ref()) {
                sess.emit_fatal(errors::LinkScriptWriteFailure { path, error });
            }

            cmd.arg("--script");
            cmd.arg(path);
        }
        _ => {}
    }
}

/// Add arbitrary "user defined" args defined from command line.
/// FIXME: Determine where exactly these args need to be inserted.
fn add_user_defined_link_args(cmd: &mut dyn Linker, sess: &Session) {
    cmd.args(&sess.opts.cg.link_args);
}

/// Add arbitrary "late link" args defined by the target spec.
/// FIXME: Determine where exactly these args need to be inserted.
fn add_late_link_args(
    cmd: &mut dyn Linker,
    sess: &Session,
    flavor: LinkerFlavor,
    crate_type: CrateType,
    codegen_results: &CodegenResults,
) {
    let any_dynamic_crate = crate_type == CrateType::Dylib
        || codegen_results.crate_info.dependency_formats.iter().any(|(ty, list)| {
            *ty == crate_type && list.iter().any(|&linkage| linkage == Linkage::Dynamic)
        });
    if any_dynamic_crate {
        if let Some(args) = sess.target.late_link_args_dynamic.get(&flavor) {
            cmd.args(args.iter().map(Deref::deref));
        }
    } else {
        if let Some(args) = sess.target.late_link_args_static.get(&flavor) {
            cmd.args(args.iter().map(Deref::deref));
        }
    }
    if let Some(args) = sess.target.late_link_args.get(&flavor) {
        cmd.args(args.iter().map(Deref::deref));
    }
}

/// Add arbitrary "post-link" args defined by the target spec.
/// FIXME: Determine where exactly these args need to be inserted.
fn add_post_link_args(cmd: &mut dyn Linker, sess: &Session, flavor: LinkerFlavor) {
    if let Some(args) = sess.target.post_link_args.get(&flavor) {
        cmd.args(args.iter().map(Deref::deref));
    }
}

/// Add a synthetic object file that contains reference to all symbols that we want to expose to
/// the linker.
///
/// Background: we implement rlibs as static library (archives). Linkers treat archives
/// differently from object files: all object files participate in linking, while archives will
/// only participate in linking if they can satisfy at least one undefined reference (version
/// scripts doesn't count). This causes `#[no_mangle]` or `#[used]` items to be ignored by the
/// linker, and since they never participate in the linking, using `KEEP` in the linker scripts
/// can't keep them either. This causes #47384.
///
/// To keep them around, we could use `--whole-archive` and equivalents to force rlib to
/// participate in linking like object files, but this proves to be expensive (#93791). Therefore
/// we instead just introduce an undefined reference to them. This could be done by `-u` command
/// line option to the linker or `EXTERN(...)` in linker scripts, however they does not only
/// introduce an undefined reference, but also make them the GC roots, preventing `--gc-sections`
/// from removing them, and this is especially problematic for embedded programming where every
/// byte counts.
///
/// This method creates a synthetic object file, which contains undefined references to all symbols
/// that are necessary for the linking. They are only present in symbol table but not actually
/// used in any sections, so the linker will therefore pick relevant rlibs for linking, but
/// unused `#[no_mangle]` or `#[used]` can still be discard by GC sections.
///
/// There's a few internal crates in the standard library (aka libcore and
/// libstd) which actually have a circular dependence upon one another. This
/// currently arises through "weak lang items" where libcore requires things
/// like `rust_begin_unwind` but libstd ends up defining it. To get this
/// circular dependence to work correctly we declare some of these things
/// in this synthetic object.
fn add_linked_symbol_object(
    cmd: &mut dyn Linker,
    sess: &Session,
    tmpdir: &Path,
    symbols: &[(String, SymbolExportKind)],
) {
    if symbols.is_empty() {
        return;
    }

    let Some(mut file) = super::metadata::create_object_file(sess) else {
        return;
    };

    // NOTE(nbdd0121): MSVC will hang if the input object file contains no sections,
    // so add an empty section.
    if file.format() == object::BinaryFormat::Coff {
        file.add_section(Vec::new(), ".text".into(), object::SectionKind::Text);

        // We handle the name decoration of COFF targets in `symbol_export.rs`, so disable the
        // default mangler in `object` crate.
        file.set_mangling(object::write::Mangling::None);

        // Add feature flags to the object file. On MSVC this is optional but LLD will complain if
        // not present.
        let mut feature = 0;

        if file.architecture() == object::Architecture::I386 {
            // Indicate that all SEH handlers are registered in .sxdata section.
            // We don't have generate any code, so we don't need .sxdata section but LLD still
            // expects us to set this bit (see #96498).
            // Reference: https://docs.microsoft.com/en-us/windows/win32/debug/pe-format
            feature |= 1;
        }

        file.add_symbol(object::write::Symbol {
            name: "@feat.00".into(),
            value: feature,
            size: 0,
            kind: object::SymbolKind::Data,
            scope: object::SymbolScope::Compilation,
            weak: false,
            section: object::write::SymbolSection::Absolute,
            flags: object::SymbolFlags::None,
        });
    }

    for (sym, kind) in symbols.iter() {
        file.add_symbol(object::write::Symbol {
            name: sym.clone().into(),
            value: 0,
            size: 0,
            kind: match kind {
                SymbolExportKind::Text => object::SymbolKind::Text,
                SymbolExportKind::Data => object::SymbolKind::Data,
                SymbolExportKind::Tls => object::SymbolKind::Tls,
            },
            scope: object::SymbolScope::Unknown,
            weak: false,
            section: object::write::SymbolSection::Undefined,
            flags: object::SymbolFlags::None,
        });
    }

    let path = tmpdir.join("symbols.o");
    let result = std::fs::write(&path, file.write().unwrap());
    if let Err(error) = result {
        sess.emit_fatal(errors::FailedToWrite { path, error });
    }
    cmd.add_object(&path);
}

/// Add object files containing code from the current crate.
fn add_local_crate_regular_objects(cmd: &mut dyn Linker, codegen_results: &CodegenResults) {
    for obj in codegen_results.modules.iter().filter_map(|m| m.object.as_ref()) {
        cmd.add_object(obj);
    }
}

/// Add object files for allocator code linked once for the whole crate tree.
fn add_local_crate_allocator_objects(cmd: &mut dyn Linker, codegen_results: &CodegenResults) {
    if let Some(obj) = codegen_results.allocator_module.as_ref().and_then(|m| m.object.as_ref()) {
        cmd.add_object(obj);
    }
}

/// Add object files containing metadata for the current crate.
fn add_local_crate_metadata_objects(
    cmd: &mut dyn Linker,
    crate_type: CrateType,
    codegen_results: &CodegenResults,
) {
    // When linking a dynamic library, we put the metadata into a section of the
    // executable. This metadata is in a separate object file from the main
    // object file, so we link that in here.
    if crate_type == CrateType::Dylib || crate_type == CrateType::ProcMacro {
        if let Some(obj) = codegen_results.metadata_module.as_ref().and_then(|m| m.object.as_ref())
        {
            cmd.add_object(obj);
        }
    }
}

/// Add sysroot and other globally set directories to the directory search list.
fn add_library_search_dirs(cmd: &mut dyn Linker, sess: &Session, self_contained: bool) {
    // The default library location, we need this to find the runtime.
    // The location of crates will be determined as needed.
    let lib_path = sess.target_filesearch(PathKind::All).get_lib_path();
    cmd.include_path(&fix_windows_verbatim_for_gcc(&lib_path));

    // Special directory with libraries used only in self-contained linkage mode
    if self_contained {
        let lib_path = sess.target_filesearch(PathKind::All).get_self_contained_lib_path();
        cmd.include_path(&fix_windows_verbatim_for_gcc(&lib_path));
    }
}

/// Add options making relocation sections in the produced ELF files read-only
/// and suppressing lazy binding.
fn add_relro_args(cmd: &mut dyn Linker, sess: &Session) {
    match sess.opts.unstable_opts.relro_level.unwrap_or(sess.target.relro_level) {
        RelroLevel::Full => cmd.full_relro(),
        RelroLevel::Partial => cmd.partial_relro(),
        RelroLevel::Off => cmd.no_relro(),
        RelroLevel::None => {}
    }
}

/// Add library search paths used at runtime by dynamic linkers.
fn add_rpath_args(
    cmd: &mut dyn Linker,
    sess: &Session,
    codegen_results: &CodegenResults,
    out_filename: &Path,
) {
    // FIXME (#2397): At some point we want to rpath our guesses as to
    // where extern libraries might live, based on the
    // add_lib_search_paths
    if sess.opts.cg.rpath {
        let libs = codegen_results
            .crate_info
            .used_crates
            .iter()
            .filter_map(|cnum| {
                codegen_results.crate_info.used_crate_source[cnum]
                    .dylib
                    .as_ref()
                    .map(|(path, _)| &**path)
            })
            .collect::<Vec<_>>();
        let mut rpath_config = RPathConfig {
            libs: &*libs,
            out_filename: out_filename.to_path_buf(),
            has_rpath: sess.target.has_rpath,
            is_like_osx: sess.target.is_like_osx,
            linker_is_gnu: sess.target.linker_flavor.is_gnu(),
        };
        cmd.args(&rpath::get_rpath_flags(&mut rpath_config));
    }
}

/// Produce the linker command line containing linker path and arguments.
///
/// When comments in the function say "order-(in)dependent" they mean order-dependence between
/// options and libraries/object files. For example `--whole-archive` (order-dependent) applies
/// to specific libraries passed after it, and `-o` (output file, order-independent) applies
/// to the linking process as a whole.
/// Order-independent options may still override each other in order-dependent fashion,
/// e.g `--foo=yes --foo=no` may be equivalent to `--foo=no`.
fn linker_with_args<'a>(
    path: &Path,
    flavor: LinkerFlavor,
    sess: &'a Session,
    archive_builder_builder: &dyn ArchiveBuilderBuilder,
    crate_type: CrateType,
    tmpdir: &Path,
    out_filename: &Path,
    codegen_results: &CodegenResults,
) -> Result<Command, ErrorGuaranteed> {
    let self_contained = self_contained(sess, crate_type);
    let cmd = &mut *super::linker::get_linker(
        sess,
        path,
        flavor,
        self_contained,
        &codegen_results.crate_info.target_cpu,
    );
    let link_output_kind = link_output_kind(sess, crate_type);

    // ------------ Early order-dependent options ------------

    // If we're building something like a dynamic library then some platforms
    // need to make sure that all symbols are exported correctly from the
    // dynamic library.
    // Must be passed before any libraries to prevent the symbols to export from being thrown away,
    // at least on some platforms (e.g. windows-gnu).
    cmd.export_symbols(
        tmpdir,
        crate_type,
        &codegen_results.crate_info.exported_symbols[&crate_type],
    );

    // Can be used for adding custom CRT objects or overriding order-dependent options above.
    // FIXME: In practice built-in target specs use this for arbitrary order-independent options,
    // introduce a target spec option for order-independent linker options and migrate built-in
    // specs to it.
    add_pre_link_args(cmd, sess, flavor);

    // ------------ Object code and libraries, order-dependent ------------

    // Pre-link CRT objects.
    add_pre_link_objects(cmd, sess, flavor, link_output_kind, self_contained);

    add_linked_symbol_object(
        cmd,
        sess,
        tmpdir,
        &codegen_results.crate_info.linked_symbols[&crate_type],
    );

    // Sanitizer libraries.
    add_sanitizer_libraries(sess, crate_type, cmd);

    // Object code from the current crate.
    // Take careful note of the ordering of the arguments we pass to the linker
    // here. Linkers will assume that things on the left depend on things to the
    // right. Things on the right cannot depend on things on the left. This is
    // all formally implemented in terms of resolving symbols (libs on the right
    // resolve unknown symbols of libs on the left, but not vice versa).
    //
    // For this reason, we have organized the arguments we pass to the linker as
    // such:
    //
    // 1. The local object that LLVM just generated
    // 2. Local native libraries
    // 3. Upstream rust libraries
    // 4. Upstream native libraries
    //
    // The rationale behind this ordering is that those items lower down in the
    // list can't depend on items higher up in the list. For example nothing can
    // depend on what we just generated (e.g., that'd be a circular dependency).
    // Upstream rust libraries are not supposed to depend on our local native
    // libraries as that would violate the structure of the DAG, in that
    // scenario they are required to link to them as well in a shared fashion.
    //
    // Note that upstream rust libraries may contain native dependencies as
    // well, but they also can't depend on what we just started to add to the
    // link line. And finally upstream native libraries can't depend on anything
    // in this DAG so far because they can only depend on other native libraries
    // and such dependencies are also required to be specified.
    add_local_crate_regular_objects(cmd, codegen_results);
    add_local_crate_metadata_objects(cmd, crate_type, codegen_results);
    add_local_crate_allocator_objects(cmd, codegen_results);

    // Avoid linking to dynamic libraries unless they satisfy some undefined symbols
    // at the point at which they are specified on the command line.
    // Must be passed before any (dynamic) libraries to have effect on them.
    // On Solaris-like systems, `-z ignore` acts as both `--as-needed` and `--gc-sections`
    // so it will ignore unreferenced ELF sections from relocatable objects.
    // For that reason, we put this flag after metadata objects as they would otherwise be removed.
    // FIXME: Support more fine-grained dead code removal on Solaris/illumos
    // and move this option back to the top.
    cmd.add_as_needed();

    // Local native libraries of all kinds.
    add_local_native_libraries(
        cmd,
        sess,
        archive_builder_builder,
        codegen_results,
        tmpdir,
        link_output_kind,
    );

    // Upstream rust crates and their non-dynamic native libraries.
    add_upstream_rust_crates(
        cmd,
        sess,
        archive_builder_builder,
        codegen_results,
        crate_type,
        tmpdir,
        link_output_kind,
    );

    // Dynamic native libraries from upstream crates.
    add_upstream_native_libraries(
        cmd,
        sess,
        archive_builder_builder,
        codegen_results,
        tmpdir,
        link_output_kind,
    );

    // Link with the import library generated for any raw-dylib functions.
    for (raw_dylib_name, raw_dylib_imports) in
        collate_raw_dylibs(sess, codegen_results.crate_info.used_libraries.iter())?
    {
        cmd.add_object(&archive_builder_builder.create_dll_import_lib(
            sess,
            &raw_dylib_name,
            &raw_dylib_imports,
            tmpdir,
            true,
        ));
    }
    // As with add_upstream_native_libraries, we need to add the upstream raw-dylib symbols in case
    // they are used within inlined functions or instantiated generic functions. We do this *after*
    // handling the raw-dylib symbols in the current crate to make sure that those are chosen first
    // by the linker.
    let (_, dependency_linkage) = codegen_results
        .crate_info
        .dependency_formats
        .iter()
        .find(|(ty, _)| *ty == crate_type)
        .expect("failed to find crate type in dependency format list");
    let native_libraries_from_nonstatics = codegen_results
        .crate_info
        .native_libraries
        .iter()
        .filter_map(|(cnum, libraries)| {
            (dependency_linkage[cnum.as_usize() - 1] != Linkage::Static).then_some(libraries)
        })
        .flatten();
    for (raw_dylib_name, raw_dylib_imports) in
        collate_raw_dylibs(sess, native_libraries_from_nonstatics)?
    {
        cmd.add_object(&archive_builder_builder.create_dll_import_lib(
            sess,
            &raw_dylib_name,
            &raw_dylib_imports,
            tmpdir,
            false,
        ));
    }

    // Library linking above uses some global state for things like `-Bstatic`/`-Bdynamic` to make
    // command line shorter, reset it to default here before adding more libraries.
    cmd.reset_per_library_state();

    // FIXME: Built-in target specs occasionally use this for linking system libraries,
    // eliminate all such uses by migrating them to `#[link]` attributes in `lib(std,c,unwind)`
    // and remove the option.
    add_late_link_args(cmd, sess, flavor, crate_type, codegen_results);

    // ------------ Arbitrary order-independent options ------------

    // Add order-independent options determined by rustc from its compiler options,
    // target properties and source code.
    add_order_independent_options(
        cmd,
        sess,
        link_output_kind,
        self_contained,
        flavor,
        crate_type,
        codegen_results,
        out_filename,
        tmpdir,
    );

    // Can be used for arbitrary order-independent options.
    // In practice may also be occasionally used for linking native libraries.
    // Passed after compiler-generated options to support manual overriding when necessary.
    add_user_defined_link_args(cmd, sess);

    // ------------ Object code and libraries, order-dependent ------------

    // Post-link CRT objects.
    add_post_link_objects(cmd, sess, link_output_kind, self_contained);

    // ------------ Late order-dependent options ------------

    // Doesn't really make sense.
    // FIXME: In practice built-in target specs use this for arbitrary order-independent options,
    // introduce a target spec option for order-independent linker options, migrate built-in specs
    // to it and remove the option.
    add_post_link_args(cmd, sess, flavor);

    Ok(cmd.take_cmd())
}

fn add_order_independent_options(
    cmd: &mut dyn Linker,
    sess: &Session,
    link_output_kind: LinkOutputKind,
    self_contained: bool,
    flavor: LinkerFlavor,
    crate_type: CrateType,
    codegen_results: &CodegenResults,
    out_filename: &Path,
    tmpdir: &Path,
) {
    // Take care of the flavors and CLI options requesting the `lld` linker.
    add_lld_args(cmd, sess, flavor);

    add_apple_sdk(cmd, sess, flavor);

    add_link_script(cmd, sess, tmpdir, crate_type);

    if sess.target.os == "fuchsia"
        && crate_type == CrateType::Executable
        && !matches!(flavor, LinkerFlavor::Gnu(Cc::Yes, _))
    {
        let prefix = if sess.opts.unstable_opts.sanitizer.contains(SanitizerSet::ADDRESS) {
            "asan/"
        } else {
            ""
        };
        cmd.arg(format!("--dynamic-linker={prefix}ld.so.1"));
    }

    if sess.target.eh_frame_header {
        cmd.add_eh_frame_header();
    }

    // Make the binary compatible with data execution prevention schemes.
    cmd.add_no_exec();

    if self_contained {
        cmd.no_crt_objects();
    }

    if sess.target.os == "emscripten" {
        cmd.arg("-s");
        cmd.arg(if sess.panic_strategy() == PanicStrategy::Abort {
            "DISABLE_EXCEPTION_CATCHING=1"
        } else {
            "DISABLE_EXCEPTION_CATCHING=0"
        });
    }

    if flavor == LinkerFlavor::Ptx {
        // Provide the linker with fallback to internal `target-cpu`.
        cmd.arg("--fallback-arch");
        cmd.arg(&codegen_results.crate_info.target_cpu);
    } else if flavor == LinkerFlavor::Bpf {
        cmd.arg("--cpu");
        cmd.arg(&codegen_results.crate_info.target_cpu);
        if let Some(feat) = [sess.opts.cg.target_feature.as_str(), &sess.target.options.features]
            .into_iter()
            .find(|feat| !feat.is_empty())
        {
            cmd.arg("--cpu-features");
            cmd.arg(feat);
        }
    }

    cmd.linker_plugin_lto();

    add_library_search_dirs(cmd, sess, self_contained);

    cmd.output_filename(out_filename);

    if crate_type == CrateType::Executable && sess.target.is_like_windows {
        if let Some(ref s) = codegen_results.crate_info.windows_subsystem {
            cmd.subsystem(s);
        }
    }

    // Try to strip as much out of the generated object by removing unused
    // sections if possible. See more comments in linker.rs
    if !sess.link_dead_code() {
        // If PGO is enabled sometimes gc_sections will remove the profile data section
        // as it appears to be unused. This can then cause the PGO profile file to lose
        // some functions. If we are generating a profile we shouldn't strip those metadata
        // sections to ensure we have all the data for PGO.
        let keep_metadata =
            crate_type == CrateType::Dylib || sess.opts.cg.profile_generate.enabled();
        if crate_type != CrateType::Executable || !sess.opts.unstable_opts.export_executable_symbols
        {
            cmd.gc_sections(keep_metadata);
        } else {
            cmd.no_gc_sections();
        }
    }

    cmd.set_output_kind(link_output_kind, out_filename);

    add_relro_args(cmd, sess);

    // Pass optimization flags down to the linker.
    cmd.optimize();

    // Gather the set of NatVis files, if any, and write them out to a temp directory.
    let natvis_visualizers = collect_natvis_visualizers(
        tmpdir,
        sess,
        &codegen_results.crate_info.local_crate_name,
        &codegen_results.crate_info.natvis_debugger_visualizers,
    );

    // Pass debuginfo, NatVis debugger visualizers and strip flags down to the linker.
    cmd.debuginfo(strip_value(sess), &natvis_visualizers);

    // We want to prevent the compiler from accidentally leaking in any system libraries,
    // so by default we tell linkers not to link to any default libraries.
    if !sess.opts.cg.default_linker_libraries && sess.target.no_default_libraries {
        cmd.no_default_libraries();
    }

    if sess.opts.cg.profile_generate.enabled() || sess.instrument_coverage() {
        cmd.pgo_gen();
    }

    if sess.opts.cg.control_flow_guard != CFGuard::Disabled {
        cmd.control_flow_guard();
    }

    add_rpath_args(cmd, sess, codegen_results, out_filename);
}

// Write the NatVis debugger visualizer files for each crate to the temp directory and gather the file paths.
fn collect_natvis_visualizers(
    tmpdir: &Path,
    sess: &Session,
    crate_name: &Symbol,
    natvis_debugger_visualizers: &BTreeSet<DebuggerVisualizerFile>,
) -> Vec<PathBuf> {
    let mut visualizer_paths = Vec::with_capacity(natvis_debugger_visualizers.len());

    for (index, visualizer) in natvis_debugger_visualizers.iter().enumerate() {
        let visualizer_out_file = tmpdir.join(format!("{}-{}.natvis", crate_name.as_str(), index));

        match fs::write(&visualizer_out_file, &visualizer.src) {
            Ok(()) => {
                visualizer_paths.push(visualizer_out_file);
            }
            Err(error) => {
                sess.emit_warning(errors::UnableToWriteDebuggerVisualizer {
                    path: visualizer_out_file,
                    error,
                });
            }
        };
    }
    visualizer_paths
}

fn add_native_libs_from_crate(
    cmd: &mut dyn Linker,
    sess: &Session,
    archive_builder_builder: &dyn ArchiveBuilderBuilder,
    codegen_results: &CodegenResults,
    tmpdir: &Path,
    search_paths: &OnceCell<Vec<PathBuf>>,
    bundled_libs: &FxHashSet<Symbol>,
    cnum: CrateNum,
    link_static: bool,
    link_dynamic: bool,
    link_output_kind: LinkOutputKind,
) {
    if !sess.opts.unstable_opts.link_native_libraries {
        // If `-Zlink-native-libraries=false` is set, then the assumption is that an
        // external build system already has the native dependencies defined, and it
        // will provide them to the linker itself.
        return;
    }

    if link_static && cnum != LOCAL_CRATE && !bundled_libs.is_empty() {
        // If rlib contains native libs as archives, unpack them to tmpdir.
        let rlib = &codegen_results.crate_info.used_crate_source[&cnum].rlib.as_ref().unwrap().0;
        archive_builder_builder
            .extract_bundled_libs(rlib, tmpdir, &bundled_libs)
            .unwrap_or_else(|e| sess.emit_fatal(e));
    }

    let native_libs = match cnum {
        LOCAL_CRATE => &codegen_results.crate_info.used_libraries,
        _ => &codegen_results.crate_info.native_libraries[&cnum],
    };

    let mut last = (None, NativeLibKind::Unspecified, false);
    for lib in native_libs {
        if !relevant_lib(sess, lib) {
            continue;
        }

        // Skip if this library is the same as the last.
        last = if (Some(lib.name), lib.kind, lib.verbatim) == last {
            continue;
        } else {
            (Some(lib.name), lib.kind, lib.verbatim)
        };

        let name = lib.name.as_str();
        let verbatim = lib.verbatim;
        match lib.kind {
            NativeLibKind::Static { bundle, whole_archive } => {
                if link_static {
                    let bundle = bundle.unwrap_or(true);
                    let whole_archive = whole_archive == Some(true)
                        // Backward compatibility case: this can be a rlib (so `+whole-archive`
                        // cannot be added explicitly if necessary, see the error in `fn link_rlib`)
                        // compiled as an executable due to `--test`. Use whole-archive implicitly,
                        // like before the introduction of native lib modifiers.
                        || (whole_archive == None
                            && bundle
                            && cnum == LOCAL_CRATE
                            && sess.is_test_crate());

                    if bundle && cnum != LOCAL_CRATE {
                        if let Some(filename) = lib.filename {
                            // If rlib contains native libs as archives, they are unpacked to tmpdir.
                            let path = tmpdir.join(filename.as_str());
                            if whole_archive {
                                cmd.link_whole_rlib(&path);
                            } else {
                                cmd.link_rlib(&path);
                            }
                        }
                    } else {
                        if whole_archive {
                            cmd.link_whole_staticlib(
                                name,
                                verbatim,
                                &search_paths.get_or_init(|| archive_search_paths(sess)),
                            );
                        } else {
                            cmd.link_staticlib(name, verbatim)
                        }
                    }
                }
            }
            NativeLibKind::Dylib { as_needed } => {
                if link_dynamic {
                    cmd.link_dylib(name, verbatim, as_needed.unwrap_or(true))
                }
            }
<<<<<<< HEAD
            NativeLibKind::Static { whole_archive, bundle, .. } => {
                if whole_archive == Some(true)
                    // Backward compatibility case: this can be a rlib (so `+whole-archive` cannot
                    // be added explicitly if necessary, see the error in `fn link_rlib`) compiled
                    // as an executable due to `--test`. Use whole-archive implicitly, like before
                    // the introduction of native lib modifiers.
                    || (whole_archive == None && bundle != Some(false) && sess.opts.test)
                {
                    cmd.link_whole_staticlib(
                        name,
                        verbatim,
                        &search_path.get_or_init(|| archive_search_paths(sess)),
                    );
=======
            NativeLibKind::Unspecified => {
                // If we are generating a static binary, prefer static library when the
                // link kind is unspecified.
                if !link_output_kind.can_link_dylib() && !sess.target.crt_static_allows_dylibs {
                    if link_static {
                        cmd.link_staticlib(name, verbatim)
                    }
>>>>>>> 79e9716c
                } else {
                    if link_dynamic {
                        cmd.link_dylib(name, verbatim, true);
                    }
                }
            }
            NativeLibKind::Framework { as_needed } => {
                if link_dynamic {
                    cmd.link_framework(name, as_needed.unwrap_or(true))
                }
            }
            NativeLibKind::RawDylib => {
                // Handled separately in `linker_with_args`.
            }
            NativeLibKind::WasmImportModule => {}
            NativeLibKind::LinkArg => {
                if link_static {
                    cmd.arg(name);
                }
            }
        }
    }
}

fn add_local_native_libraries(
    cmd: &mut dyn Linker,
    sess: &Session,
    archive_builder_builder: &dyn ArchiveBuilderBuilder,
    codegen_results: &CodegenResults,
    tmpdir: &Path,
    link_output_kind: LinkOutputKind,
) {
    if sess.opts.unstable_opts.link_native_libraries {
        // User-supplied library search paths (-L on the command line). These are the same paths
        // used to find Rust crates, so some of them may have been added already by the previous
        // crate linking code. This only allows them to be found at compile time so it is still
        // entirely up to outside forces to make sure that library can be found at runtime.
        for search_path in sess.target_filesearch(PathKind::All).search_paths() {
            match search_path.kind {
                PathKind::Framework => cmd.framework_path(&search_path.dir),
                _ => cmd.include_path(&fix_windows_verbatim_for_gcc(&search_path.dir)),
            }
        }
    }

    let search_paths = OnceCell::new();
    // All static and dynamic native library dependencies are linked to the local crate.
    let link_static = true;
    let link_dynamic = true;
    add_native_libs_from_crate(
        cmd,
        sess,
        archive_builder_builder,
        codegen_results,
        tmpdir,
        &search_paths,
        &Default::default(),
        LOCAL_CRATE,
        link_static,
        link_dynamic,
        link_output_kind,
    );
}

fn add_upstream_rust_crates<'a>(
    cmd: &mut dyn Linker,
    sess: &'a Session,
    archive_builder_builder: &dyn ArchiveBuilderBuilder,
    codegen_results: &CodegenResults,
    crate_type: CrateType,
    tmpdir: &Path,
    link_output_kind: LinkOutputKind,
) {
    // All of the heavy lifting has previously been accomplished by the
    // dependency_format module of the compiler. This is just crawling the
    // output of that module, adding crates as necessary.
    //
    // Linking to a rlib involves just passing it to the linker (the linker
    // will slurp up the object files inside), and linking to a dynamic library
    // involves just passing the right -l flag.
    let (_, data) = codegen_results
        .crate_info
        .dependency_formats
        .iter()
        .find(|(ty, _)| *ty == crate_type)
        .expect("failed to find crate type in dependency format list");

    let search_paths = OnceCell::new();
    for &cnum in &codegen_results.crate_info.used_crates {
        // We may not pass all crates through to the linker. Some crates may appear statically in
        // an existing dylib, meaning we'll pick up all the symbols from the dylib.
        // We must always link crates `compiler_builtins` and `profiler_builtins` statically.
        // Even if they were already included into a dylib
        // (e.g. `libstd` when `-C prefer-dynamic` is used).
        // FIXME: `dependency_formats` can report `profiler_builtins` as `NotLinked` for some
        // reason, it shouldn't do that because `profiler_builtins` should indeed be linked.
        let linkage = data[cnum.as_usize() - 1];
        let link_static_crate = linkage == Linkage::Static
            || (linkage == Linkage::IncludedFromDylib || linkage == Linkage::NotLinked)
                && (codegen_results.crate_info.compiler_builtins == Some(cnum)
                    || codegen_results.crate_info.profiler_runtime == Some(cnum));

        let mut bundled_libs = Default::default();
        match linkage {
            Linkage::Static | Linkage::IncludedFromDylib | Linkage::NotLinked => {
                if link_static_crate {
                    bundled_libs = codegen_results.crate_info.native_libraries[&cnum]
                        .iter()
                        .filter_map(|lib| lib.filename)
                        .collect();
                    add_static_crate(
                        cmd,
                        sess,
                        archive_builder_builder,
                        codegen_results,
                        tmpdir,
                        cnum,
                        &bundled_libs,
                    );
                }
            }
            Linkage::Dynamic => {
                let src = &codegen_results.crate_info.used_crate_source[&cnum];
                add_dynamic_crate(cmd, sess, &src.dylib.as_ref().unwrap().0);
            }
        }

        // Static libraries are linked for a subset of linked upstream crates.
        // 1. If the upstream crate is a directly linked rlib then we must link the native library
        // because the rlib is just an archive.
        // 2. If the upstream crate is a dylib or a rlib linked through dylib, then we do not link
        // the native library because it is already linked into the dylib, and even if
        // inline/const/generic functions from the dylib can refer to symbols from the native
        // library, those symbols should be exported and available from the dylib anyway.
        // 3. Libraries bundled into `(compiler,profiler)_builtins` are special, see above.
        let link_static = link_static_crate;
        // Dynamic libraries are not linked here, see the FIXME in `add_upstream_native_libraries`.
        let link_dynamic = false;
        add_native_libs_from_crate(
            cmd,
            sess,
            archive_builder_builder,
            codegen_results,
            tmpdir,
            &search_paths,
            &bundled_libs,
            cnum,
            link_static,
            link_dynamic,
            link_output_kind,
        );
    }
}

fn add_upstream_native_libraries(
    cmd: &mut dyn Linker,
    sess: &Session,
    archive_builder_builder: &dyn ArchiveBuilderBuilder,
    codegen_results: &CodegenResults,
    tmpdir: &Path,
    link_output_kind: LinkOutputKind,
) {
    let search_path = OnceCell::new();
    for &cnum in &codegen_results.crate_info.used_crates {
        // Static libraries are not linked here, they are linked in `add_upstream_rust_crates`.
        // FIXME: Merge this function to `add_upstream_rust_crates` so that all native libraries
        // are linked together with their respective upstream crates, and in their originally
        // specified order. This is slightly breaking due to our use of `--as-needed` (see crater
        // results in https://github.com/rust-lang/rust/pull/102832#issuecomment-1279772306).
        let link_static = false;
        // Dynamic libraries are linked for all linked upstream crates.
        // 1. If the upstream crate is a directly linked rlib then we must link the native library
        // because the rlib is just an archive.
        // 2. If the upstream crate is a dylib or a rlib linked through dylib, then we have to link
        // the native library too because inline/const/generic functions from the dylib can refer
        // to symbols from the native library, so the native library providing those symbols should
        // be available when linking our final binary.
        let link_dynamic = true;
        add_native_libs_from_crate(
            cmd,
            sess,
            archive_builder_builder,
            codegen_results,
            tmpdir,
            &search_path,
            &Default::default(),
            cnum,
            link_static,
            link_dynamic,
            link_output_kind,
        );
    }
}

// Rehome lib paths (which exclude the library file name) that point into the sysroot lib directory
// to be relative to the sysroot directory, which may be a relative path specified by the user.
//
// If the sysroot is a relative path, and the sysroot libs are specified as an absolute path, the
// linker command line can be non-deterministic due to the paths including the current working
// directory. The linker command line needs to be deterministic since it appears inside the PDB
// file generated by the MSVC linker. See https://github.com/rust-lang/rust/issues/112586.
//
// The returned path will always have `fix_windows_verbatim_for_gcc()` applied to it.
fn rehome_sysroot_lib_dir<'a>(sess: &'a Session, lib_dir: &Path) -> PathBuf {
    let sysroot_lib_path = sess.target_filesearch(PathKind::All).get_lib_path();
    let canonical_sysroot_lib_path =
        { try_canonicalize(&sysroot_lib_path).unwrap_or_else(|_| sysroot_lib_path.clone()) };

    let canonical_lib_dir = try_canonicalize(lib_dir).unwrap_or_else(|_| lib_dir.to_path_buf());
    if canonical_lib_dir == canonical_sysroot_lib_path {
        // This path, returned by `target_filesearch().get_lib_path()`, has
        // already had `fix_windows_verbatim_for_gcc()` applied if needed.
        sysroot_lib_path
    } else {
        fix_windows_verbatim_for_gcc(&lib_dir)
    }
}

// Adds the static "rlib" versions of all crates to the command line.
// There's a bit of magic which happens here specifically related to LTO,
// namely that we remove upstream object files.
//
// When performing LTO, almost(*) all of the bytecode from the upstream
// libraries has already been included in our object file output. As a
// result we need to remove the object files in the upstream libraries so
// the linker doesn't try to include them twice (or whine about duplicate
// symbols). We must continue to include the rest of the rlib, however, as
// it may contain static native libraries which must be linked in.
//
// (*) Crates marked with `#![no_builtins]` don't participate in LTO and
// their bytecode wasn't included. The object files in those libraries must
// still be passed to the linker.
//
// Note, however, that if we're not doing LTO we can just pass the rlib
// blindly to the linker (fast) because it's fine if it's not actually
// included as we're at the end of the dependency chain.
fn add_static_crate<'a>(
    cmd: &mut dyn Linker,
    sess: &'a Session,
    archive_builder_builder: &dyn ArchiveBuilderBuilder,
    codegen_results: &CodegenResults,
    tmpdir: &Path,
    cnum: CrateNum,
    bundled_lib_file_names: &FxHashSet<Symbol>,
) {
    let src = &codegen_results.crate_info.used_crate_source[&cnum];
    let cratepath = &src.rlib.as_ref().unwrap().0;

    let mut link_upstream = |path: &Path| {
        let rlib_path = if let Some(dir) = path.parent() {
            let file_name = path.file_name().expect("rlib path has no file name path component");
            rehome_sysroot_lib_dir(sess, &dir).join(file_name)
        } else {
            fix_windows_verbatim_for_gcc(path)
        };
        cmd.link_rlib(&rlib_path);
    };

    if !are_upstream_rust_objects_already_included(sess)
        || ignored_for_lto(sess, &codegen_results.crate_info, cnum)
    {
        link_upstream(cratepath);
        return;
    }

    let dst = tmpdir.join(cratepath.file_name().unwrap());
    let name = cratepath.file_name().unwrap().to_str().unwrap();
    let name = &name[3..name.len() - 5]; // chop off lib/.rlib
    let bundled_lib_file_names = bundled_lib_file_names.clone();

    sess.prof.generic_activity_with_arg("link_altering_rlib", name).run(|| {
        let canonical_name = name.replace('-', "_");
        let upstream_rust_objects_already_included =
            are_upstream_rust_objects_already_included(sess);
        let is_builtins =
            sess.target.no_builtins || !codegen_results.crate_info.is_no_builtins.contains(&cnum);

        let mut archive = archive_builder_builder.new_archive_builder(sess);
        if let Err(error) = archive.add_archive(
            cratepath,
            Box::new(move |f| {
                if f == METADATA_FILENAME {
                    return true;
                }

                let canonical = f.replace('-', "_");

                let is_rust_object =
                    canonical.starts_with(&canonical_name) && looks_like_rust_object_file(&f);

                // If we're performing LTO and this is a rust-generated object
                // file, then we don't need the object file as it's part of the
                // LTO module. Note that `#![no_builtins]` is excluded from LTO,
                // though, so we let that object file slide.
                if upstream_rust_objects_already_included && is_rust_object && is_builtins {
                    return true;
                }

                // We skip native libraries because:
                // 1. This native libraries won't be used from the generated rlib,
                //    so we can throw them away to avoid the copying work.
                // 2. We can't allow it to be a single remaining entry in archive
                //    as some linkers may complain on that.
                if bundled_lib_file_names.contains(&Symbol::intern(f)) {
                    return true;
                }

                false
            }),
        ) {
            sess.emit_fatal(errors::RlibArchiveBuildFailure { error });
        }
        if archive.build(&dst) {
            link_upstream(&dst);
        }
    });
}

// Same thing as above, but for dynamic crates instead of static crates.
fn add_dynamic_crate(cmd: &mut dyn Linker, sess: &Session, cratepath: &Path) {
    // Just need to tell the linker about where the library lives and
    // what its name is
    let parent = cratepath.parent();
    if let Some(dir) = parent {
        cmd.include_path(&rehome_sysroot_lib_dir(sess, dir));
    }
    let stem = cratepath.file_stem().unwrap().to_str().unwrap();
    // Convert library file-stem into a cc -l argument.
    let prefix = if stem.starts_with("lib") && !sess.target.is_like_windows { 3 } else { 0 };
    cmd.link_rust_dylib(&stem[prefix..], parent.unwrap_or_else(|| Path::new("")));
}

fn relevant_lib(sess: &Session, lib: &NativeLib) -> bool {
    match lib.cfg {
        Some(ref cfg) => rustc_attr::cfg_matches(cfg, &sess.parse_sess, CRATE_NODE_ID, None),
        None => true,
    }
}

pub(crate) fn are_upstream_rust_objects_already_included(sess: &Session) -> bool {
    match sess.lto() {
        config::Lto::Fat => true,
        config::Lto::Thin => {
            // If we defer LTO to the linker, we haven't run LTO ourselves, so
            // any upstream object files have not been copied yet.
            !sess.opts.cg.linker_plugin_lto.enabled()
        }
        config::Lto::No | config::Lto::ThinLocal => false,
    }
}

fn add_apple_sdk(cmd: &mut dyn Linker, sess: &Session, flavor: LinkerFlavor) {
    let arch = &sess.target.arch;
    let os = &sess.target.os;
    let llvm_target = &sess.target.llvm_target;
    if sess.target.vendor != "apple"
        || !matches!(os.as_ref(), "ios" | "tvos" | "watchos" | "macos")
        || !matches!(flavor, LinkerFlavor::Darwin(..))
    {
        return;
    }

    if os == "macos" && !matches!(flavor, LinkerFlavor::Darwin(Cc::No, _)) {
        return;
    }

    let sdk_name = match (arch.as_ref(), os.as_ref()) {
        ("aarch64", "tvos") => "appletvos",
        ("x86_64", "tvos") => "appletvsimulator",
        ("arm", "ios") => "iphoneos",
        ("aarch64", "ios") if llvm_target.contains("macabi") => "macosx",
        ("aarch64", "ios") if llvm_target.ends_with("-simulator") => "iphonesimulator",
        ("aarch64", "ios") => "iphoneos",
        ("x86", "ios") => "iphonesimulator",
        ("x86_64", "ios") if llvm_target.contains("macabi") => "macosx",
        ("x86_64", "ios") => "iphonesimulator",
        ("x86_64", "watchos") => "watchsimulator",
        ("arm64_32", "watchos") => "watchos",
        ("aarch64", "watchos") if llvm_target.ends_with("-simulator") => "watchsimulator",
        ("aarch64", "watchos") => "watchos",
        ("arm", "watchos") => "watchos",
        (_, "macos") => "macosx",
        _ => {
            sess.emit_err(errors::UnsupportedArch { arch, os });
            return;
        }
    };
    let sdk_root = match get_apple_sdk_root(sdk_name) {
        Ok(s) => s,
        Err(e) => {
            sess.emit_err(e);
            return;
        }
    };

    match flavor {
        LinkerFlavor::Darwin(Cc::Yes, _) => {
            cmd.args(&["-isysroot", &sdk_root, "-Wl,-syslibroot", &sdk_root]);
        }
        LinkerFlavor::Darwin(Cc::No, _) => {
            cmd.args(&["-syslibroot", &sdk_root]);
        }
        _ => unreachable!(),
    }
}

fn get_apple_sdk_root(sdk_name: &str) -> Result<String, errors::AppleSdkRootError<'_>> {
    // Following what clang does
    // (https://github.com/llvm/llvm-project/blob/
    // 296a80102a9b72c3eda80558fb78a3ed8849b341/clang/lib/Driver/ToolChains/Darwin.cpp#L1661-L1678)
    // to allow the SDK path to be set. (For clang, xcrun sets
    // SDKROOT; for rustc, the user or build system can set it, or we
    // can fall back to checking for xcrun on PATH.)
    if let Ok(sdkroot) = env::var("SDKROOT") {
        let p = Path::new(&sdkroot);
        match sdk_name {
            // Ignore `SDKROOT` if it's clearly set for the wrong platform.
            "appletvos"
                if sdkroot.contains("TVSimulator.platform")
                    || sdkroot.contains("MacOSX.platform") => {}
            "appletvsimulator"
                if sdkroot.contains("TVOS.platform") || sdkroot.contains("MacOSX.platform") => {}
            "iphoneos"
                if sdkroot.contains("iPhoneSimulator.platform")
                    || sdkroot.contains("MacOSX.platform") => {}
            "iphonesimulator"
                if sdkroot.contains("iPhoneOS.platform") || sdkroot.contains("MacOSX.platform") => {
            }
            "macosx10.15"
                if sdkroot.contains("iPhoneOS.platform")
                    || sdkroot.contains("iPhoneSimulator.platform") => {}
            "watchos"
                if sdkroot.contains("WatchSimulator.platform")
                    || sdkroot.contains("MacOSX.platform") => {}
            "watchsimulator"
                if sdkroot.contains("WatchOS.platform") || sdkroot.contains("MacOSX.platform") => {}
            // Ignore `SDKROOT` if it's not a valid path.
            _ if !p.is_absolute() || p == Path::new("/") || !p.exists() => {}
            _ => return Ok(sdkroot),
        }
    }
    let res =
        Command::new("xcrun").arg("--show-sdk-path").arg("-sdk").arg(sdk_name).output().and_then(
            |output| {
                if output.status.success() {
                    Ok(String::from_utf8(output.stdout).unwrap())
                } else {
                    let error = String::from_utf8(output.stderr);
                    let error = format!("process exit with error: {}", error.unwrap());
                    Err(io::Error::new(io::ErrorKind::Other, &error[..]))
                }
            },
        );

    match res {
        Ok(output) => Ok(output.trim().to_string()),
        Err(error) => Err(errors::AppleSdkRootError::SdkPath { sdk_name, error }),
    }
}

/// When using the linker flavors opting in to `lld`, or the unstable `-Zgcc-ld=lld` flag, add the
/// necessary paths and arguments to invoke it:
/// - when the self-contained linker flag is active: the build of `lld` distributed with rustc,
/// - or any `lld` available to `cc`.
fn add_lld_args(cmd: &mut dyn Linker, sess: &Session, flavor: LinkerFlavor) {
    let unstable_use_lld = sess.opts.unstable_opts.gcc_ld.is_some();
    debug!("add_lld_args requested, flavor: '{flavor:?}', `-Zgcc-ld=lld`: {unstable_use_lld}");

    // Sanity check: using the old unstable `-Zgcc-ld=lld` option requires a `cc`-using flavor.
    let flavor_uses_cc = flavor.uses_cc();
    if unstable_use_lld && !flavor_uses_cc {
        sess.emit_fatal(errors::OptionGccOnly);
    }

    // If the flavor doesn't use a C/C++ compiler to invoke the linker, or doesn't opt in to `lld`,
    // we don't need to do anything.
    let use_lld = flavor.uses_lld() || unstable_use_lld;
    if !flavor_uses_cc || !use_lld {
        return;
    }

    // 1. Implement the "self-contained" part of this feature by adding rustc distribution
    //    directories to the tool's search path.
    let self_contained_linker = sess.opts.cg.link_self_contained.linker() || unstable_use_lld;
    if self_contained_linker {
        for path in sess.get_tools_search_paths(false) {
            cmd.arg({
                let mut arg = OsString::from("-B");
                arg.push(path.join("gcc-ld"));
                arg
            });
        }
    }

    // 2. Implement the "linker flavor" part of this feature by asking `cc` to use some kind of
    //    `lld` as the linker.
    cmd.arg("-fuse-ld=lld");

    if !flavor.is_gnu() {
        // Tell clang to use a non-default LLD flavor.
        // Gcc doesn't understand the target option, but we currently assume
        // that gcc is not used for Apple and Wasm targets (#97402).
        //
        // Note that we don't want to do that by default on macOS: e.g. passing a
        // 10.7 target to LLVM works, but not to recent versions of clang/macOS, as
        // shown in issue #101653 and the discussion in PR #101792.
        //
        // It could be required in some cases of cross-compiling with
        // `-Zgcc-ld=lld`, but this is generally unspecified, and we don't know
        // which specific versions of clang, macOS SDK, host and target OS
        // combinations impact us here.
        //
        // So we do a simple first-approximation until we know more of what the
        // Apple targets require (and which would be handled prior to hitting this
        // `-Zgcc-ld=lld` codepath anyway), but the expectation is that until then
        // this should be manually passed if needed. We specify the target when
        // targeting a different linker flavor on macOS, and that's also always
        // the case when targeting WASM.
        if sess.target.linker_flavor != sess.host.linker_flavor {
            cmd.arg(format!("--target={}", sess.target.llvm_target));
        }
    }
}<|MERGE_RESOLUTION|>--- conflicted
+++ resolved
@@ -2497,21 +2497,6 @@
                     cmd.link_dylib(name, verbatim, as_needed.unwrap_or(true))
                 }
             }
-<<<<<<< HEAD
-            NativeLibKind::Static { whole_archive, bundle, .. } => {
-                if whole_archive == Some(true)
-                    // Backward compatibility case: this can be a rlib (so `+whole-archive` cannot
-                    // be added explicitly if necessary, see the error in `fn link_rlib`) compiled
-                    // as an executable due to `--test`. Use whole-archive implicitly, like before
-                    // the introduction of native lib modifiers.
-                    || (whole_archive == None && bundle != Some(false) && sess.opts.test)
-                {
-                    cmd.link_whole_staticlib(
-                        name,
-                        verbatim,
-                        &search_path.get_or_init(|| archive_search_paths(sess)),
-                    );
-=======
             NativeLibKind::Unspecified => {
                 // If we are generating a static binary, prefer static library when the
                 // link kind is unspecified.
@@ -2519,7 +2504,6 @@
                     if link_static {
                         cmd.link_staticlib(name, verbatim)
                     }
->>>>>>> 79e9716c
                 } else {
                     if link_dynamic {
                         cmd.link_dylib(name, verbatim, true);
